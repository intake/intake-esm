sources:
  tiny:
    description: tiny cat for testing
    driver: csv
<<<<<<< HEAD
    args: 
=======
    args:
>>>>>>> e7a4f07a
      urlpath: https://github.com/jukent/intake-esm/blob/tuorialmodule/tests/sample_data/tiny.nc #https://github.com/intake/intake-esm/tree/main/tests/sample_data/tiny.nc<|MERGE_RESOLUTION|>--- conflicted
+++ resolved
@@ -2,9 +2,5 @@
   tiny:
     description: tiny cat for testing
     driver: csv
-<<<<<<< HEAD
-    args: 
-=======
     args:
->>>>>>> e7a4f07a
       urlpath: https://github.com/jukent/intake-esm/blob/tuorialmodule/tests/sample_data/tiny.nc #https://github.com/intake/intake-esm/tree/main/tests/sample_data/tiny.nc