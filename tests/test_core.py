import os
from tempfile import TemporaryDirectory

import intake
import pandas as pd
import pytest
import xarray as xr

from intake_esm.core import _get_dask_client, _get_subset, _normalize_query

here = os.path.abspath(os.path.dirname(__file__))
zarr_col_pangeo_cmip6 = (
    'https://raw.githubusercontent.com/NCAR/intake-esm-datastore/master/catalogs/pangeo-cmip6.json'
)
cdf_col_sample_cmip6 = os.path.join(here, 'sample-collections/cmip6-netcdf.json')
cdf_col_sample_cmip5 = os.path.join(here, 'sample-collections/cmip5-netcdf.json')
zarr_col_aws_cesmle = (
    'https://raw.githubusercontent.com/NCAR/cesm-lens-aws/master/intake-catalogs/aws-cesm1-le.json'
)
cdf_col_sample_cesmle = os.path.join(here, 'sample-collections/cesm1-lens-netcdf.json')
catalog_dict_records = os.path.join(here, 'sample-collections/catalog-dict-records.json')


zarr_query = dict(
    variable_id=['pr'],
    experiment_id='ssp370',
    activity_id='AerChemMIP',
    source_id='BCC-ESM1',
    table_id='Amon',
    grid_label='gn',
)
cdf_query = dict(source_id=['CNRM-ESM2-1', 'CNRM-CM6-1', 'BCC-ESM1'], variable_id=['tasmax'])


def test_repr():
    col = intake.open_esm_datastore(zarr_col_pangeo_cmip6)
    assert 'ESM Collection' in repr(col)


def test_unique():
    col = intake.open_esm_datastore(zarr_col_pangeo_cmip6)
    uniques = col.unique(columns=['activity_id', 'experiment_id'])
    assert isinstance(uniques, dict)


def test_load_esmcol_remote():
    col = intake.open_esm_datastore(
        'https://raw.githubusercontent.com/NCAR/intake-esm-datastore/master/catalogs/pangeo-cmip6.json'
    )
    assert isinstance(col.df, pd.DataFrame)


def test_serialize_to_json():
    with TemporaryDirectory() as local_store:
        col = intake.open_esm_datastore(catalog_dict_records)

        name = 'test_serialize_dict'
        col.serialize(name=name, directory=local_store, catalog_type='dict')

        output_catalog = os.path.join(local_store, name + '.json')

        col2 = intake.open_esm_datastore(output_catalog)
        pd.testing.assert_frame_equal(col.df, col2.df)


def test_serialize_to_csv():
    with TemporaryDirectory() as local_store:
        col = intake.open_esm_datastore(
            'https://raw.githubusercontent.com/NCAR/intake-esm-datastore/master/catalogs/pangeo-cmip6.json'
        )
        col_subset = col.search(
            source_id='BCC-ESM1', grid_label='gn', table_id='Amon', experiment_id='historical',
        )

        name = 'cmip6_bcc_esm1'
        col_subset.serialize(name=name, directory=local_store, catalog_type='file')

        col = intake.open_esm_datastore(f'{local_store}/cmip6_bcc_esm1.json')
        pd.testing.assert_frame_equal(col_subset.df, col.df)

        assert col._col_data['id'] == name


@pytest.mark.parametrize(
    'esmcol_path, query', [(zarr_col_pangeo_cmip6, zarr_query), (cdf_col_sample_cmip6, cdf_query)],
)
def test_search(esmcol_path, query):
    col = intake.open_esm_datastore(esmcol_path)
    cat = col.search(**query)
    assert len(cat.df) > 0
    assert len(col.df.columns) == len(cat.df.columns)


@pytest.mark.parametrize(
    'esmcol_path, query, kwargs',
    [
        (zarr_col_pangeo_cmip6, zarr_query, {}),
        (cdf_col_sample_cmip6, cdf_query, {'chunks': {'time': 1}}),
    ],
)
def test_to_dataset_dict(esmcol_path, query, kwargs):
    col = intake.open_esm_datastore(esmcol_path)
    cat = col.search(**query)
    if kwargs:
        _, ds = cat.to_dataset_dict(zarr_kwargs={'consolidated': True}, cdf_kwargs=kwargs).popitem()
    else:
        _, ds = cat.to_dataset_dict().popitem()
    assert 'member_id' in ds.dims
    assert len(ds.__dask_keys__()) > 0
    assert ds.time.encoding


@pytest.mark.parametrize('esmcol_path, query', [(cdf_col_sample_cmip6, cdf_query)])
def test_to_dataset_dict_aggfalse(esmcol_path, query):
    col = intake.open_esm_datastore(esmcol_path)
    cat = col.search(**query)
    nds = len(cat.df)

    dsets = cat.to_dataset_dict(zarr_kwargs={'consolidated': True}, aggregate=False)
    assert len(dsets.keys()) == nds
    key, ds = dsets.popitem()
    assert 'tasmax' in key


@pytest.mark.parametrize(
    'esmcol_path, query, kwargs',
    [
        (zarr_col_pangeo_cmip6, zarr_query, {}),
        (cdf_col_sample_cmip6, cdf_query, {'chunks': {'time': 1}}),
    ],
)
def test_to_dataset_dict_w_preprocess(esmcol_path, query, kwargs):
    def rename_coords(ds):
        return ds.rename({'lon': 'longitude', 'lat': 'latitude'})

    col = intake.open_esm_datastore(esmcol_path)
    col_sub = col.search(**query)

    dsets = col_sub.to_dataset_dict(zarr_kwargs={'consolidated': True}, preprocess=rename_coords)
    _, ds = dsets.popitem()
    assert 'latitude' in ds.dims
    assert 'longitude' in ds.dims


@pytest.mark.parametrize(
    'esmcol_path, query', [(zarr_col_pangeo_cmip6, zarr_query), (cdf_col_sample_cmip6, cdf_query)],
)
def test_to_dataset_dict_nocache(esmcol_path, query):
    col = intake.open_esm_datastore(esmcol_path)

    cat = col.search(**query)
    _, ds = cat.to_dataset_dict(zarr_kwargs={'consolidated': True}).popitem()

    id1 = id(ds)

    cat = col.search(**query)
    _, ds = cat.to_dataset_dict(zarr_kwargs={'consolidated': True}).popitem()

    assert id1 != id(ds)


@pytest.mark.skip(reason='LDEO opendap servers seem not be working properly')
def test_opendap_endpoint():
    col = intake.open_esm_datastore('http://haden.ldeo.columbia.edu/catalogs/hyrax_cmip6.json')
    cat = col.search(
        source_id='CAMS-CSM1-0',
        experiment_id='historical',
        member_id='r1i1p1f1',
        table_id='Amon',
        grid_label='gn',
        version='v1',
    )
    dsets = cat.to_dataset_dict(cdf_kwargs={'chunks': {'time': 36}})
    _, ds = dsets.popitem()
    assert isinstance(ds, xr.Dataset)


@pytest.mark.parametrize(
    'chunks, expected_chunks',
    [
        ({'time': 1, 'lat': 2, 'lon': 2}, (1, 1, 2, 2)),
        ({'time': 2, 'lat': 1, 'lon': 1}, (1, 2, 1, 1)),
    ],
)
def test_to_dataset_dict_chunking(chunks, expected_chunks):
    c = intake.open_esm_datastore(cdf_col_sample_cmip5)
    cat = c.search(variable=['hfls'], frequency='mon', modeling_realm='atmos', model=['CNRM-CM5'])

    dset = cat.to_dataset_dict(cdf_kwargs=dict(chunks=chunks))
    _, ds = dset.popitem()
    assert ds['hfls'].data.chunksize == expected_chunks


@pytest.mark.parametrize('progressbar', [False, True])
def test_progressbar(progressbar):
    c = intake.open_esm_datastore(cdf_col_sample_cmip5)
    cat = c.search(variable=['hfls'], frequency='mon', modeling_realm='atmos', model=['CNRM-CM5'])

    _ = cat.to_dataset_dict(cdf_kwargs=dict(chunks={}), progressbar=progressbar)


def test_to_dataset_dict_s3():
    col = intake.open_esm_datastore(zarr_col_aws_cesmle)
    cat = col.search(variable='RAIN', experiment='20C')
    dsets = cat.to_dataset_dict(storage_options={'anon': True})
    _, ds = dsets.popitem()
    assert isinstance(ds, xr.Dataset)


<<<<<<< HEAD
@pytest.mark.parametrize(
    'chunks, expected_chunks',
    [
        ({'time': 100, 'nlat': 2, 'nlon': 2}, (1, 100, 2, 2)),
        ({'time': 200, 'nlat': 1, 'nlon': 1}, (1, 200, 1, 1)),
    ],
)
def test_to_dataset_dict_chunking_2(chunks, expected_chunks):
    c = intake.open_esm_datastore(cdf_col_sample_cesmle)
    query = {'variable': ['SHF'], 'member_id': [1, 3, 9], 'experiment': ['20C', 'RCP85']}
    cat = c.search(**query)
    dset = cat.to_dataset_dict(cdf_kwargs=dict(chunks=chunks))
    _, ds = dset.popitem()
    assert ds['SHF'].data.chunksize == expected_chunks


keys = [
    'CMIP.CCCma.CanESM5.historical.*.Ofx.*.gn.*',
    'CMIP.CCCma.CanESM5.historical.r1i1p1f1.Ofx.deptho.gn.*',
    'CMIP.CCCma.CanESM5.historical',
    'CMIP.CCCma.CanESM5.historical.r1i1p1f1.Ofx.deptho.gn',
    'DCPP',
]


@pytest.mark.parametrize('key', keys)
def test_get_item(key):
    col = intake.open_esm_datastore(zarr_col_pangeo_cmip6)
    assert isinstance(col.df, pd.DataFrame)
    assert len(col) >= 1


=======
>>>>>>> 9db06da8
def test_read_catalog_dict():
    col = intake.open_esm_datastore(catalog_dict_records)
    assert isinstance(col.df, pd.DataFrame)


def test_to_dataset_dict_w_dask_cluster():
    from distributed import Client

    with Client():
        col = intake.open_esm_datastore(zarr_col_aws_cesmle)
        cat = col.search(variable='RAIN', experiment='20C')
        dsets = cat.to_dataset_dict(storage_options={'anon': True})
        _, ds = dsets.popitem()
        assert isinstance(ds, xr.Dataset)


def test_get_dask_client():
    from unittest import mock
    from distributed import Client
    import sys

    with Client() as client:
        c = _get_dask_client()
        assert c is client

    with mock.patch.dict(sys.modules, {'distributed.client': None}):
        c = _get_dask_client()
        assert c is None

    c = _get_dask_client()
    assert c is None


params = [
    ({}, None, []),
    (
        {'C': ['control', 'hist']},
        ['B', 'D'],
        [
            {'A': 'NCAR', 'B': 'CESM', 'C': 'hist', 'D': 'O2'},
            {'A': 'NCAR', 'B': 'CESM', 'C': 'control', 'D': 'O2'},
            {'A': 'IPSL', 'B': 'FOO', 'C': 'control', 'D': 'O2'},
            {'A': 'IPSL', 'B': 'FOO', 'C': 'hist', 'D': 'O2'},
        ],
    ),
    ({'C': ['control', 'hist'], 'D': ['NO2']}, 'B', []),
    (
        {'C': ['control', 'hist'], 'D': ['O2']},
        'B',
        [
            {'A': 'NCAR', 'B': 'CESM', 'C': 'hist', 'D': 'O2'},
            {'A': 'NCAR', 'B': 'CESM', 'C': 'control', 'D': 'O2'},
            {'A': 'IPSL', 'B': 'FOO', 'C': 'control', 'D': 'O2'},
            {'A': 'IPSL', 'B': 'FOO', 'C': 'hist', 'D': 'O2'},
        ],
    ),
    (
        {'C': ['hist'], 'D': ['NO2', 'O2']},
        'B',
        [
            {'A': 'IPSL', 'B': 'FOO', 'C': 'hist', 'D': 'O2'},
            {'A': 'IPSL', 'B': 'FOO', 'C': 'hist', 'D': 'NO2'},
        ],
    ),
    (
        {'C': 'hist', 'D': ['NO2', 'O2']},
        'B',
        [
            {'A': 'IPSL', 'B': 'FOO', 'C': 'hist', 'D': 'O2'},
            {'A': 'IPSL', 'B': 'FOO', 'C': 'hist', 'D': 'NO2'},
        ],
    ),
    (
        {'C': 'hist', 'D': ['NO2', 'O2'], 'B': 'FOO'},
        ['B'],
        [
            {'A': 'IPSL', 'B': 'FOO', 'C': 'hist', 'D': 'O2'},
            {'A': 'IPSL', 'B': 'FOO', 'C': 'hist', 'D': 'NO2'},
        ],
    ),
    (
        {'C': ['control']},
        None,
        [
            {'A': 'IPSL', 'B': 'FOO', 'C': 'control', 'D': 'O2'},
            {'A': 'CSIRO', 'B': 'BAR', 'C': 'control', 'D': 'O2'},
            {'A': 'NCAR', 'B': 'CESM', 'C': 'control', 'D': 'O2'},
        ],
    ),
]


@pytest.mark.parametrize('query, require_all_on, expected', params)
def test_get_subset(query, require_all_on, expected):
    df = pd.DataFrame(
        {
            'A': ['NCAR', 'IPSL', 'IPSL', 'CSIRO', 'IPSL', 'NCAR', 'NOAA', 'NCAR'],
            'B': ['CESM', 'FOO', 'FOO', 'BAR', 'FOO', 'CESM', 'GCM', 'WACM'],
            'C': ['hist', 'control', 'hist', 'control', 'hist', 'control', 'hist', 'hist'],
            'D': ['O2', 'O2', 'O2', 'O2', 'NO2', 'O2', 'O2', 'TA'],
        }
    )

    x = _get_subset(df, require_all_on=require_all_on, **query).to_dict(orient='records')
    assert x == expected


def test_normalize_query():
    query = {'experiment_id': ['historical', 'piControl'], 'variable_id': 'tas', 'table_id': 'Amon'}

    expected = {
        'experiment_id': ['historical', 'piControl'],
        'variable_id': ['tas'],
        'table_id': ['Amon'],
    }

    actual = _normalize_query(query)

    assert actual == expected<|MERGE_RESOLUTION|>--- conflicted
+++ resolved
@@ -207,41 +207,6 @@
     assert isinstance(ds, xr.Dataset)
 
 
-<<<<<<< HEAD
-@pytest.mark.parametrize(
-    'chunks, expected_chunks',
-    [
-        ({'time': 100, 'nlat': 2, 'nlon': 2}, (1, 100, 2, 2)),
-        ({'time': 200, 'nlat': 1, 'nlon': 1}, (1, 200, 1, 1)),
-    ],
-)
-def test_to_dataset_dict_chunking_2(chunks, expected_chunks):
-    c = intake.open_esm_datastore(cdf_col_sample_cesmle)
-    query = {'variable': ['SHF'], 'member_id': [1, 3, 9], 'experiment': ['20C', 'RCP85']}
-    cat = c.search(**query)
-    dset = cat.to_dataset_dict(cdf_kwargs=dict(chunks=chunks))
-    _, ds = dset.popitem()
-    assert ds['SHF'].data.chunksize == expected_chunks
-
-
-keys = [
-    'CMIP.CCCma.CanESM5.historical.*.Ofx.*.gn.*',
-    'CMIP.CCCma.CanESM5.historical.r1i1p1f1.Ofx.deptho.gn.*',
-    'CMIP.CCCma.CanESM5.historical',
-    'CMIP.CCCma.CanESM5.historical.r1i1p1f1.Ofx.deptho.gn',
-    'DCPP',
-]
-
-
-@pytest.mark.parametrize('key', keys)
-def test_get_item(key):
-    col = intake.open_esm_datastore(zarr_col_pangeo_cmip6)
-    assert isinstance(col.df, pd.DataFrame)
-    assert len(col) >= 1
-
-
-=======
->>>>>>> 9db06da8
 def test_read_catalog_dict():
     col = intake.open_esm_datastore(catalog_dict_records)
     assert isinstance(col.df, pd.DataFrame)
