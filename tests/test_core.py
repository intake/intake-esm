--- conflicted
+++ resolved
@@ -6,12 +6,8 @@
 import pytest
 import xarray as xr
 
-<<<<<<< HEAD
 import intake_esm
-from intake_esm.core import _get_dask_client, _get_subset, _normalize_query
-=======
 from intake_esm.core import _get_subset, _normalize_query
->>>>>>> 9d97758e
 
 here = os.path.abspath(os.path.dirname(__file__))
 zarr_col_pangeo_cmip6 = (
