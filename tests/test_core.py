import os
from tempfile import TemporaryDirectory

import intake
import pandas as pd
import pytest
import xarray as xr

from intake_esm.entry import AbstractESMEntry

here = os.path.abspath(os.path.dirname(__file__))
zarr_col_pangeo_cmip6 = os.path.join(here, 'pangeo-cmip6-zarr.json')
cdf_col_sample_cmip6 = os.path.join(here, 'cmip6-netcdf.json')
cdf_col_sample_cmip5 = os.path.join(here, 'cmip5-netcdf.json')
zarr_col_aws_cesmle = os.path.join(here, 'cesm1-lens-zarr.json')
cdf_col_sample_cesmle = os.path.join(here, 'cesm1-lens-netcdf.json')
catalog_dict_records = os.path.join(here, 'catalog-dict-records.json')


zarr_query = dict(
    variable_id=['pr'],
    experiment_id='ssp370',
    activity_id='AerChemMIP',
    source_id='BCC-ESM1',
    table_id='Amon',
    grid_label='gn',
)
cdf_query = dict(source_id=['CNRM-ESM2-1', 'CNRM-CM6-1', 'BCC-ESM1'], variable_id=['tasmax'])


def test_repr():
    col = intake.open_esm_datastore(zarr_col_pangeo_cmip6)
    assert 'ESM Collection' in repr(col)


def test_unique():
    col = intake.open_esm_datastore(zarr_col_pangeo_cmip6)
    uniques = col.unique(columns=['activity_id', 'experiment_id'])
    assert isinstance(uniques, dict)


def test_load_esmcol_remote():
    col = intake.open_esm_datastore(
        'https://raw.githubusercontent.com/NCAR/intake-esm-datastore/master/catalogs/pangeo-cmip6.json'
    )
    assert isinstance(col.df, pd.DataFrame)


def test_serialize_to_json():
    with TemporaryDirectory() as local_store:
        col = intake.open_esm_datastore(catalog_dict_records)

        name = 'test_serialize_dict'
        col.serialize(name=name, directory=local_store, catalog_type='dict')

        output_catalog = os.path.join(local_store, name + '.json')

        col2 = intake.open_esm_datastore(output_catalog)
        pd.testing.assert_frame_equal(col.df, col2.df)


def test_serialize_to_csv():
    with TemporaryDirectory() as local_store:
        col = intake.open_esm_datastore(
            'https://raw.githubusercontent.com/NCAR/intake-esm-datastore/master/catalogs/pangeo-cmip6.json'
        )
        col_subset = col.search(
            source_id='BCC-ESM1', grid_label='gn', table_id='Amon', experiment_id='historical'
        )

        name = 'cmip6_bcc_esm1'
        col_subset.serialize(name=name, directory=local_store, catalog_type='file')

        col = intake.open_esm_datastore(f'{local_store}/cmip6_bcc_esm1.json')
        pd.testing.assert_frame_equal(col_subset.df, col.df)

        assert col._col_data['id'] == name


@pytest.mark.parametrize(
    'esmcol_path, query', [(zarr_col_pangeo_cmip6, zarr_query), (cdf_col_sample_cmip6, cdf_query)]
)
def test_search(esmcol_path, query):
    col = intake.open_esm_datastore(esmcol_path)
    cat = col.search(**query)
    assert len(cat.df) > 0
    assert len(col.df.columns) == len(cat.df.columns)


@pytest.mark.parametrize(
    'esmcol_path, query, kwargs',
    [
        (zarr_col_pangeo_cmip6, zarr_query, {}),
        (cdf_col_sample_cmip6, cdf_query, {'chunks': {'time': 1}}),
    ],
)
def test_to_dataset_dict(esmcol_path, query, kwargs):
    col = intake.open_esm_datastore(esmcol_path)
    cat = col.search(**query)
    if kwargs:
        _, ds = cat.to_dataset_dict(zarr_kwargs={'consolidated': True}, cdf_kwargs=kwargs).popitem()
    else:
        _, ds = cat.to_dataset_dict().popitem()
    assert 'member_id' in ds.dims
    assert len(ds.__dask_keys__()) > 0
    assert ds.time.encoding


@pytest.mark.parametrize('esmcol_path, query', [(cdf_col_sample_cmip6, cdf_query)])
def test_to_dataset_dict_aggfalse(esmcol_path, query):
    col = intake.open_esm_datastore(esmcol_path)
    cat = col.search(**query)
    nds = len(cat.df)

    dsets = cat.to_dataset_dict(zarr_kwargs={'consolidated': True}, aggregate=False)
    assert len(dsets.keys()) == nds
    key, ds = dsets.popitem()
    assert 'tasmax' in key


@pytest.mark.parametrize(
    'esmcol_path, query, kwargs',
    [
        (zarr_col_pangeo_cmip6, zarr_query, {}),
        (cdf_col_sample_cmip6, cdf_query, {'chunks': {'time': 1}}),
    ],
)
def test_to_dataset_dict_w_preprocess(esmcol_path, query, kwargs):
    def rename_coords(ds):
        return ds.rename({'lon': 'longitude', 'lat': 'latitude'})

    col = intake.open_esm_datastore(esmcol_path)
    col_sub = col.search(**query)

    dsets = col_sub.to_dataset_dict(zarr_kwargs={'consolidated': True}, preprocess=rename_coords)
    _, ds = dsets.popitem()
    assert 'latitude' in ds.dims
    assert 'longitude' in ds.dims


@pytest.mark.parametrize(
    'esmcol_path, query', [(zarr_col_pangeo_cmip6, zarr_query), (cdf_col_sample_cmip6, cdf_query)]
)
def test_to_dataset_dict_nocache(esmcol_path, query):
    col = intake.open_esm_datastore(esmcol_path)

    cat = col.search(**query)
    _, ds = cat.to_dataset_dict(zarr_kwargs={'consolidated': True}).popitem()

    id1 = id(ds)

    cat = col.search(**query)
    _, ds = cat.to_dataset_dict(zarr_kwargs={'consolidated': True}).popitem()

    assert id1 != id(ds)


@pytest.mark.skip(reason='LDEO opendap servers seem not be working properly')
def test_opendap_endpoint():
    col = intake.open_esm_datastore('http://haden.ldeo.columbia.edu/catalogs/hyrax_cmip6.json')
    cat = col.search(
        source_id='CAMS-CSM1-0',
        experiment_id='historical',
        member_id='r1i1p1f1',
        table_id='Amon',
        grid_label='gn',
        version='v1',
    )
    dsets = cat.to_dataset_dict(cdf_kwargs={'chunks': {'time': 36}})
    _, ds = dsets.popitem()
    assert isinstance(ds, xr.Dataset)


@pytest.mark.parametrize(
    'chunks, expected_chunks',
    [
        ({'time': 1, 'lat': 2, 'lon': 2}, (1, 1, 2, 2)),
        ({'time': 2, 'lat': 1, 'lon': 1}, (1, 2, 1, 1)),
    ],
)
def test_to_dataset_dict_chunking(chunks, expected_chunks):
    c = intake.open_esm_datastore(cdf_col_sample_cmip5)
    cat = c.search(variable=['hfls'], frequency='mon', modeling_realm='atmos', model=['CNRM-CM5'])

    dset = cat.to_dataset_dict(cdf_kwargs=dict(chunks=chunks))
    _, ds = dset.popitem()
    assert ds['hfls'].data.chunksize == expected_chunks


def test_to_dataset_dict_s3():
    col = intake.open_esm_datastore(zarr_col_aws_cesmle)
    cat = col.search(variable='RAIN', experiment='20C')
    dsets = cat.to_dataset_dict(storage_options={'anon': True})
    _, ds = dsets.popitem()
    assert isinstance(ds, xr.Dataset)


@pytest.mark.parametrize(
    'chunks, expected_chunks',
    [
        ({'time': 100, 'nlat': 2, 'nlon': 2}, (1, 100, 2, 2)),
        ({'time': 200, 'nlat': 1, 'nlon': 1}, (1, 200, 1, 1)),
    ],
)
def test_to_dataset_dict_chunking_2(chunks, expected_chunks):
    c = intake.open_esm_datastore(cdf_col_sample_cesmle)
    query = {'variable': ['SHF'], 'member_id': [1, 3, 9], 'experiment': ['20C', 'RCP85']}
    cat = c.search(**query)
    dset = cat.to_dataset_dict(cdf_kwargs=dict(chunks=chunks))
    _, ds = dset.popitem()
    assert ds['SHF'].data.chunksize == expected_chunks


<<<<<<< HEAD
keys = [
    'CMIP.CCCma.CanESM5.historical.*.Ofx.*.gn.*',
    'CMIP.CCCma.CanESM5.historical.r1i1p1f1.Ofx.deptho.gn.*',
    'CMIP.CCCma.CanESM5.historical',
    'CMIP.CCCma.CanESM5.historical.r1i1p1f1.Ofx.deptho.gn',
    'DCPP',
]


@pytest.mark.parametrize('key', keys)
def test_get_item(key):
    col = intake.open_esm_datastore(zarr_col_pangeo_cmip6)
    assert isinstance(col[key], AbstractESMEntry)
=======
def test_read_catalog_dict():
    col = intake.open_esm_datastore(catalog_dict_records)
    assert isinstance(col.df, pd.DataFrame)
>>>>>>> 525f02fa
<|MERGE_RESOLUTION|>--- conflicted
+++ resolved
@@ -211,7 +211,6 @@
     assert ds['SHF'].data.chunksize == expected_chunks
 
 
-<<<<<<< HEAD
 keys = [
     'CMIP.CCCma.CanESM5.historical.*.Ofx.*.gn.*',
     'CMIP.CCCma.CanESM5.historical.r1i1p1f1.Ofx.deptho.gn.*',
@@ -225,8 +224,8 @@
 def test_get_item(key):
     col = intake.open_esm_datastore(zarr_col_pangeo_cmip6)
     assert isinstance(col[key], AbstractESMEntry)
-=======
+
+
 def test_read_catalog_dict():
     col = intake.open_esm_datastore(catalog_dict_records)
-    assert isinstance(col.df, pd.DataFrame)
->>>>>>> 525f02fa
+    assert isinstance(col.df, pd.DataFrame)