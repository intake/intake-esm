import os
from tempfile import TemporaryDirectory

import intake
import numpy as np
import pandas as pd
import pytest
import xarray as xr

<<<<<<< HEAD
import intake_esm
from intake_esm.core import _get_subset, _normalize_query
=======
from intake_esm.core import _get_subset, _normalize_query, _unique
>>>>>>> 7fa77285

here = os.path.abspath(os.path.dirname(__file__))
zarr_col_pangeo_cmip6 = (
    'https://raw.githubusercontent.com/NCAR/intake-esm-datastore/master/catalogs/pangeo-cmip6.json'
)
cdf_col_sample_cmip6 = os.path.join(here, 'sample-collections/cmip6-netcdf.json')
cdf_col_sample_cmip5 = os.path.join(here, 'sample-collections/cmip5-netcdf.json')
cdf_col_sample_cesmle = os.path.join(here, 'sample-collections/cesm1-lens-netcdf.json')
catalog_dict_records = os.path.join(here, 'sample-collections/catalog-dict-records.json')


@pytest.fixture(scope='module')
def pangeo_cmip6_col():
    url = 'https://raw.githubusercontent.com/NCAR/intake-esm-datastore/master/catalogs/pangeo-cmip6.json'
    return intake.open_esm_datastore(url)


zarr_query = dict(
    variable_id=['pr'],
    experiment_id='ssp370',
    activity_id='AerChemMIP',
    source_id='BCC-ESM1',
    table_id='Amon',
    grid_label='gn',
)
cdf_query = dict(source_id=['CNRM-ESM2-1', 'CNRM-CM6-1', 'BCC-ESM1'], variable_id=['tasmax'])


def test_repr(pangeo_cmip6_col):
    assert 'ESM Collection' in repr(pangeo_cmip6_col)


def test_log_level_error():
    with pytest.raises(ValueError):
        intake.open_esm_datastore(cdf_col_sample_cmip6, log_level='VERBOSE')


def test_col_unique(pangeo_cmip6_col):
    uniques = pangeo_cmip6_col.unique(columns=['activity_id', 'experiment_id'])
    assert isinstance(uniques, dict)
    assert isinstance(pangeo_cmip6_col.nunique(), pd.Series)


def test_unique():
    df = pd.DataFrame(
        {
            'path': ['file1', 'file2', 'file3', 'file4'],
            'variable': [['A', 'B'], ['A', 'B', 'C'], ['C', 'D', 'A'], 'C'],
            'attr': [1, 2, 3, np.nan],
            'random': [set(['bx', 'by']), set(['bx', 'bz']), set(['bx', 'by']), None],
        }
    )
    expected = {
        'path': {'count': 4, 'values': ['file1', 'file2', 'file3', 'file4']},
        'variable': {'count': 4, 'values': ['A', 'B', 'C', 'D']},
        'attr': {'count': 3, 'values': [1.0, 2.0, 3.0]},
        'random': {'count': 3, 'values': ['bx', 'by', 'bz']},
    }
    actual = _unique(df, df.columns.tolist())
    assert actual == expected

    actual = _unique(df)
    assert actual == expected

    actual = _unique(df, columns='random')
    expected = {'random': {'count': 3, 'values': ['bx', 'by', 'bz']}}
    assert actual == expected


def test_load_esmcol_remote(pangeo_cmip6_col):
    assert isinstance(pangeo_cmip6_col.df, pd.DataFrame)


params = [
    'CMIP.CNRM-CERFACS.CNRM-CM6-1.historical.*.Amon.*.gr.*',
    'CMIP.CNRM-CERFACS.CNRM-CM6-1.historical.r4i1p1f2.Amon.tasmax.gr.*',
    'CMIP.IPSL.IPSL-CM6A-LR.piControl',
    'CMIP',
    './tests/sample_data/cmip/CMIP6/CMIP/IPSL/IPSL-CM6A-LR/historical/r23i1p1f1/Omon/prsn/gr/v20180803/prsn/prsn_Omon_IPSL-CM6A-LR_historical_r23i1p1f1_gr_185001-201412.nc',
]


@pytest.mark.parametrize('key', params)
def test_getitem(key):
    col = intake.open_esm_datastore(cdf_col_sample_cmip6)
    x = col[key]
    assert isinstance(x, intake_esm.esm_datastore)


def test_getitem_error():
    col = intake.open_esm_datastore(cdf_col_sample_cmip6)
    with pytest.raises(KeyError):
        key = 'DOES.NOT.EXIST'
        col[key]


@pytest.mark.parametrize(
    'key, expected',
    [
        ('CMIP.CNRM-CERFACS.CNRM-CM6-1.historical.*.Amon.*.gr.*', True),
        (
            './tests/sample_data/cmip/CMIP6/CMIP/IPSL/IPSL-CM6A-LR/historical/r23i1p1f1/Omon/prsn/gr/v20180803/prsn/prsn_Omon_IPSL-CM6A-LR_historical_r23i1p1f1_gr_185001-201412.nc',
            True,
        ),
        ('DOES_NOT_EXIST', False),
    ],
)
def test_contains(key, expected):
    col = intake.open_esm_datastore(cdf_col_sample_cmip6)

    actual = key in col

    assert actual == expected


def test_serialize_to_json():
    with TemporaryDirectory() as local_store:
        col = intake.open_esm_datastore(catalog_dict_records)
        name = 'test_serialize_dict'
        col.serialize(name=name, directory=local_store, catalog_type='dict')
        output_catalog = os.path.join(local_store, name + '.json')
        col2 = intake.open_esm_datastore(output_catalog)
        pd.testing.assert_frame_equal(col.df, col2.df)


def test_serialize_to_csv(pangeo_cmip6_col):
    with TemporaryDirectory() as local_store:
        col_subset = pangeo_cmip6_col.search(
            source_id='BCC-ESM1', grid_label='gn', table_id='Amon', experiment_id='historical',
        )
        name = 'cmip6_bcc_esm1'
        col_subset.serialize(name=name, directory=local_store, catalog_type='file')
        col = intake.open_esm_datastore(f'{local_store}/cmip6_bcc_esm1.json')
        pd.testing.assert_frame_equal(col_subset.df, col.df)
        assert col.esmcol_data['id'] == name


@pytest.mark.parametrize(
    'esmcol_path, query', [(zarr_col_pangeo_cmip6, zarr_query), (cdf_col_sample_cmip6, cdf_query)],
)
def test_search(esmcol_path, query):
    col = intake.open_esm_datastore(esmcol_path)
    cat = col.search(**query)
    assert len(cat.df) > 0
    assert len(col.df.columns) == len(cat.df.columns)


@pytest.mark.parametrize(
    'esmcol_path, query, kwargs',
    [
        (zarr_col_pangeo_cmip6, zarr_query, {}),
        (cdf_col_sample_cmip6, cdf_query, {'chunks': {'time': 1}}),
    ],
)
def test_to_dataset_dict(esmcol_path, query, kwargs):
    col = intake.open_esm_datastore(esmcol_path)
    cat = col.search(**query)
    if kwargs:
        _, ds = cat.to_dataset_dict(zarr_kwargs={'consolidated': True}, cdf_kwargs=kwargs).popitem()
    else:
        _, ds = cat.to_dataset_dict().popitem()
    assert 'member_id' in ds.dims
    assert len(ds.__dask_keys__()) > 0
    assert ds.time.encoding


@pytest.mark.parametrize('esmcol_path, query', [(cdf_col_sample_cmip6, cdf_query)])
def test_to_dataset_dict_aggfalse(esmcol_path, query):
    col = intake.open_esm_datastore(esmcol_path)
    cat = col.search(**query)
    nds = len(cat.df)
    dsets = cat.to_dataset_dict(zarr_kwargs={'consolidated': True}, aggregate=False)
    assert len(dsets.keys()) == nds
    key, ds = dsets.popitem()
    assert 'tasmax' in key


@pytest.mark.parametrize(
    'esmcol_path, query, kwargs',
    [
        (zarr_col_pangeo_cmip6, zarr_query, {}),
        (cdf_col_sample_cmip6, cdf_query, {'chunks': {'time': 1}}),
    ],
)
def test_to_dataset_dict_w_preprocess(esmcol_path, query, kwargs):
    def rename_coords(ds):
        return ds.rename({'lon': 'longitude', 'lat': 'latitude'})

    col = intake.open_esm_datastore(esmcol_path)
    col_sub = col.search(**query)
    dsets = col_sub.to_dataset_dict(zarr_kwargs={'consolidated': True}, preprocess=rename_coords)
    _, ds = dsets.popitem()
    assert 'latitude' in ds.dims
    assert 'longitude' in ds.dims


def test_to_dataset_dict_w_cmip6preprocessing(pangeo_cmip6_col):
    pytest.importorskip('cmip6_preprocessing')
    from cmip6_preprocessing.preprocessing import combined_preprocessing

    cat = pangeo_cmip6_col.search(
        source_id='BCC-CSM2-MR',
        experiment_id='historical',
        table_id='Omon',
        variable_id='thetao',
        member_id='r1i1p1f1',
    )
    _, ds = cat.to_dataset_dict(
        zarr_kwargs={'consolidated': True, 'decode_times': False}, preprocess=combined_preprocessing
    ).popitem()
    assert isinstance(ds, xr.Dataset)


@pytest.mark.parametrize(
    'esmcol_path, query', [(zarr_col_pangeo_cmip6, zarr_query), (cdf_col_sample_cmip6, cdf_query)],
)
def test_to_dataset_dict_nocache(esmcol_path, query):
    col = intake.open_esm_datastore(esmcol_path)
    cat = col.search(**query)
    _, ds = cat.to_dataset_dict(zarr_kwargs={'consolidated': True}).popitem()
    id1 = id(ds)
    cat = col.search(**query)
    _, ds = cat.to_dataset_dict(zarr_kwargs={'consolidated': True}).popitem()
    assert id1 != id(ds)


@pytest.mark.skip(reason='LDEO opendap servers seem not be working properly')
def test_opendap_endpoint():
    col = intake.open_esm_datastore('http://haden.ldeo.columbia.edu/catalogs/hyrax_cmip6.json')
    cat = col.search(
        source_id='CAMS-CSM1-0',
        experiment_id='historical',
        member_id='r1i1p1f1',
        table_id='Amon',
        grid_label='gn',
        version='v1',
    )
    dsets = cat.to_dataset_dict(cdf_kwargs={'chunks': {'time': 36}})
    _, ds = dsets.popitem()
    assert isinstance(ds, xr.Dataset)


@pytest.mark.parametrize(
    'chunks, expected_chunks',
    [
        ({'time': 1, 'lat': 2, 'lon': 2}, (1, 1, 2, 2)),
        ({'time': 2, 'lat': 1, 'lon': 1}, (1, 2, 1, 1)),
    ],
)
def test_to_dataset_dict_chunking(chunks, expected_chunks):
    c = intake.open_esm_datastore(cdf_col_sample_cmip5)
    cat = c.search(variable=['hfls'], frequency='mon', modeling_realm='atmos', model=['CNRM-CM5'])

    dset = cat.to_dataset_dict(cdf_kwargs=dict(chunks=chunks))
    _, ds = dset.popitem()
    assert ds['hfls'].data.chunksize == expected_chunks


@pytest.mark.parametrize('progressbar', [False, True])
def test_progressbar(progressbar):
    c = intake.open_esm_datastore(cdf_col_sample_cmip5)
    cat = c.search(variable=['hfls'], frequency='mon', modeling_realm='atmos', model=['CNRM-CM5'])
    _ = cat.to_dataset_dict(cdf_kwargs=dict(chunks={}), progressbar=progressbar)


def test_to_dataset_dict_s3():
    pytest.importorskip('s3fs')
    zarr_col_aws_cesmle = 'https://raw.githubusercontent.com/NCAR/cesm-lens-aws/master/intake-catalogs/aws-cesm1-le.json'
    col = intake.open_esm_datastore(zarr_col_aws_cesmle)
    cat = col.search(variable='RAIN', experiment='20C')
    dsets = cat.to_dataset_dict(storage_options={'anon': True})
    _, ds = dsets.popitem()
    assert isinstance(ds, xr.Dataset)


def test_read_catalog_dict():
    col = intake.open_esm_datastore(catalog_dict_records)
    assert isinstance(col.df, pd.DataFrame)


params = [
    ({}, None, []),
    (
        {'C': ['control', 'hist']},
        ['B', 'D'],
        [
            {'A': 'NCAR', 'B': 'CESM', 'C': 'hist', 'D': 'O2'},
            {'A': 'NCAR', 'B': 'CESM', 'C': 'control', 'D': 'O2'},
            {'A': 'IPSL', 'B': 'FOO', 'C': 'control', 'D': 'O2'},
            {'A': 'IPSL', 'B': 'FOO', 'C': 'hist', 'D': 'O2'},
        ],
    ),
    ({'C': ['control', 'hist'], 'D': ['NO2']}, 'B', []),
    (
        {'C': ['control', 'hist'], 'D': ['O2']},
        'B',
        [
            {'A': 'NCAR', 'B': 'CESM', 'C': 'hist', 'D': 'O2'},
            {'A': 'NCAR', 'B': 'CESM', 'C': 'control', 'D': 'O2'},
            {'A': 'IPSL', 'B': 'FOO', 'C': 'control', 'D': 'O2'},
            {'A': 'IPSL', 'B': 'FOO', 'C': 'hist', 'D': 'O2'},
        ],
    ),
    (
        {'C': ['hist'], 'D': ['NO2', 'O2']},
        'B',
        [
            {'A': 'IPSL', 'B': 'FOO', 'C': 'hist', 'D': 'O2'},
            {'A': 'IPSL', 'B': 'FOO', 'C': 'hist', 'D': 'NO2'},
        ],
    ),
    (
        {'C': 'hist', 'D': ['NO2', 'O2']},
        'B',
        [
            {'A': 'IPSL', 'B': 'FOO', 'C': 'hist', 'D': 'O2'},
            {'A': 'IPSL', 'B': 'FOO', 'C': 'hist', 'D': 'NO2'},
        ],
    ),
    (
        {'C': 'hist', 'D': ['NO2', 'O2'], 'B': 'FOO'},
        ['B'],
        [
            {'A': 'IPSL', 'B': 'FOO', 'C': 'hist', 'D': 'O2'},
            {'A': 'IPSL', 'B': 'FOO', 'C': 'hist', 'D': 'NO2'},
        ],
    ),
    (
        {'C': ['control']},
        None,
        [
            {'A': 'IPSL', 'B': 'FOO', 'C': 'control', 'D': 'O2'},
            {'A': 'CSIRO', 'B': 'BAR', 'C': 'control', 'D': 'O2'},
            {'A': 'NCAR', 'B': 'CESM', 'C': 'control', 'D': 'O2'},
        ],
    ),
]


@pytest.mark.parametrize('query, require_all_on, expected', params)
def test_get_subset(query, require_all_on, expected):
    df = pd.DataFrame(
        {
            'A': ['NCAR', 'IPSL', 'IPSL', 'CSIRO', 'IPSL', 'NCAR', 'NOAA', 'NCAR'],
            'B': ['CESM', 'FOO', 'FOO', 'BAR', 'FOO', 'CESM', 'GCM', 'WACM'],
            'C': ['hist', 'control', 'hist', 'control', 'hist', 'control', 'hist', 'hist'],
            'D': ['O2', 'O2', 'O2', 'O2', 'NO2', 'O2', 'O2', 'TA'],
        }
    )

    x = _get_subset(df, require_all_on=require_all_on, **query).to_dict(orient='records')
    assert x == expected


def test_normalize_query():
    query = {'experiment_id': ['historical', 'piControl'], 'variable_id': 'tas', 'table_id': 'Amon'}
    expected = {
        'experiment_id': ['historical', 'piControl'],
        'variable_id': ['tas'],
        'table_id': ['Amon'],
    }
    actual = _normalize_query(query)
    assert actual == expected<|MERGE_RESOLUTION|>--- conflicted
+++ resolved
@@ -7,12 +7,8 @@
 import pytest
 import xarray as xr
 
-<<<<<<< HEAD
 import intake_esm
-from intake_esm.core import _get_subset, _normalize_query
-=======
 from intake_esm.core import _get_subset, _normalize_query, _unique
->>>>>>> 7fa77285
 
 here = os.path.abspath(os.path.dirname(__file__))
 zarr_col_pangeo_cmip6 = (
