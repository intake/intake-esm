--- conflicted
+++ resolved
@@ -43,11 +43,8 @@
     cdf_cat_sample_cmip6,
     mixed_cat_sample_cmip6,
     multi_variable_cat,
-<<<<<<< HEAD
     noagg_cat,
-=======
     opendap_cat_sample_noaa,
->>>>>>> 735b43a0
     sample_df,
     sample_esmcat_data,
     zarr_cat_aws_cesm,
@@ -58,17 +55,8 @@
 @pytest.mark.parametrize(
     'obj, sep, read_csv_kwargs, columns_with_iterables',
     [
-<<<<<<< HEAD
-        (catalog_dict_records, '.', None),
-        (noagg_cat, '.', None),
-        (cdf_cat_sample_cmip6, '/', None),
-        (zarr_cat_aws_cesm, '.', None),
-        (zarr_cat_pangeo_cmip6, '*', None),
-        (cdf_cat_sample_cesmle, '.', None),
-        (multi_variable_cat, '*', {'converters': {'variable': ast.literal_eval}}),
-        ({'esmcat': sample_esmcat_data, 'df': sample_df}, '.', None),
-=======
         (catalog_dict_records, '.', None, None),
+        (noagg_cat, '.', None, None), 
         (cdf_cat_sample_cmip6, '/', None, None),
         (zarr_cat_aws_cesm, '.', None, None),
         (zarr_cat_pangeo_cmip6, '*', None, None),
@@ -76,7 +64,6 @@
         (multi_variable_cat, '*', {'converters': {'variable': ast.literal_eval}}, None),
         (multi_variable_cat, '*', None, ['variable']),
         ({'esmcat': sample_esmcat_data, 'df': sample_df}, '.', None, None),
->>>>>>> 735b43a0
     ],
 )
 def test_catalog_init(capsys, obj, sep, read_csv_kwargs, columns_with_iterables):
