--- conflicted
+++ resolved
@@ -18,11 +18,7 @@
   - netcdf4 >=1.5.5,!=1.6.1
   - pandas >=2.1.0
   - pip
-<<<<<<< HEAD
-  - polars>=1.33.0
-=======
-  - polars>=1.24.0,<1.33.0
->>>>>>> 347205c3
+  - polars>=1.24.0
   - pooch
   - pre-commit
   - pydantic >=2.0
