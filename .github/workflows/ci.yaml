--- conflicted
+++ resolved
@@ -23,17 +23,6 @@
         python-version: ['3.6', '3.7', '3.8']
     steps:
       - uses: actions/checkout@v2
-<<<<<<< HEAD
-      # - name: Cache conda
-      #   uses: actions/cache@v2
-      #   env:
-      #     # Increase this value to reset cache if ci/environment.yml has not changed
-      #     CACHE_NUMBER: 0
-      #   with:
-      #     path: ~/conda_pkgs_dir
-      #     key: ${{ runner.os }}-conda-${{ env.CACHE_NUMBER }}-${{ hashFiles('ci/environment.yml') }}
-=======
->>>>>>> 7a3d5466
       - uses: goanpeca/setup-miniconda@v1
         with:
           channels: conda-forge
