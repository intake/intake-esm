import logging
import os
import re
from collections import OrderedDict

import dask.dataframe as dd
import numpy as np
import pandas as pd
import xarray as xr
from dask import delayed
from tqdm.autonotebook import tqdm

from . import aggregate, config
from ._version import get_versions
from .common import BaseSource, Collection, StorageResource, _open_collection, get_subset

__version__ = get_versions()['version']
del get_versions

logger = logging.getLogger(__name__)
logger.setLevel(level=logging.WARNING)


class CMIPBaseCollection(Collection):
    def __init__(self, collection_spec):
        super(CMIPBaseCollection, self).__init__(collection_spec)
        self.df = pd.DataFrame()
        self.root_dir = self.collection_spec['data_sources']['root_dir']['urlpath']

    def _validate(self):
        raise NotImplementedError()

    def build(self):
        raise NotImplementedError()

    def _parse_root_dir(self):
        raise NotImplementedError()

    def _parse_directory(self):
        raise NotImplementedError()

    def _get_entry(self):
        raise NotImplementedError()


class CMIP5Collection(CMIPBaseCollection):
    """ Defines a CMIP collection

    Parameters
    ----------
    collection_spec : dict

    See Also
    --------
    intake_esm.core.ESMMetadataStoreCatalog
    intake_esm.cesm.CESMCollection
    """

    def __init__(self, collection_spec):
        super(CMIP5Collection, self).__init__(collection_spec)

<<<<<<< HEAD
    def _validate(self):
        for req_col in [
            'modeling_realm',
            'frequency',
            'ensemble_member',
            'experiment',
            'file_fullpath',
        ]:
            if req_col not in self.columns:
                raise ValueError(
                    f"Missing required column: {req_col} for {self.collection_spec['collection_type']} in {config.PATH}"
                )

=======
>>>>>>> 19b8d187
    def build(self):
        """ Build collection and return a pandas Dataframe"""
        self._validate()
        if not os.path.exists(self.root_dir):
            raise NotADirectoryError(f'{os.path.abspath(self.root_dir)} does not exist')

        dirs = self._parse_dirs(self.root_dir)
        dfs = [self._parse_directory(directory, self.columns) for directory in dirs]
        df = dd.from_delayed(dfs).compute()

        # NOTE: This is not a robust solution in case the root dir does not match the pattern
        vYYYYMMDD = r'v\d{4}\d{2}\d{2}'
        vN = r'v\d{1}'
        v = re.compile('|'.join([vYYYYMMDD, vN]))  # Combine both regex into one
        df['version'] = df['file_dirname'].str.findall(v)
        df['version'] = df['version'].apply(lambda x: x[0] if x else 'v0')
        sorted_df = (
            df.sort_values('version')
            .drop_duplicates(subset='file_basename', keep='last')
            .reset_index(drop=True)
        )
        self.df = sorted_df.copy()
        logger.warning(self.df.info())
        self.persist_db_file()
        return self.df

    def _parse_dirs(self, root_dir):
        institute_dirs = [
            os.path.join(root_dir, activity, institute)
            for activity in os.listdir(root_dir)
            for institute in os.listdir(os.path.join(root_dir, activity))
            if os.path.isdir(os.path.join(root_dir, activity, institute))
        ]

        model_dirs = [
            os.path.join(institute_dir, model)
            for institute_dir in institute_dirs
            for model in os.listdir(institute_dir)
            if os.path.isdir(os.path.join(institute_dir, model))
        ]

        experiment_dirs = [
            os.path.join(model_dir, exp)
            for model_dir in model_dirs
            for exp in os.listdir(model_dir)
            if os.path.isdir(os.path.join(model_dir, exp))
        ]

        freq_dirs = [
            os.path.join(experiment_dir, freq)
            for experiment_dir in experiment_dirs
            for freq in os.listdir(experiment_dir)
            if os.path.isdir(os.path.join(experiment_dir, freq))
        ]

        modeling_realm_dirs = [
            os.path.join(freq_dir, modeling_realm)
            for freq_dir in freq_dirs
            for modeling_realm in os.listdir(freq_dir)
            if os.path.isdir(os.path.join(freq_dir, modeling_realm))
        ]

        return modeling_realm_dirs

    def _get_entry(self, directory):
        dir_split = directory.split('/')
        entry = {}
        entry['activity'] = 'CMIP5'
        entry['modeling_realm'] = dir_split[-1]
        entry['frequency'] = dir_split[-2]
        entry['experiment'] = dir_split[-3]
        entry['model'] = dir_split[-4]
        entry['institute'] = dir_split[-5]
        entry['product'] = dir_split[-6]
        return entry

    @delayed
    def _parse_directory(self, directory, columns):
        exclude = set(['files', 'latest'])  # directories to exclude

        df = pd.DataFrame(columns=columns)

        entry = self._get_entry(directory)

        for root, dirs, files in os.walk(directory):
            # print(root)
            dirs[:] = [d for d in dirs if d not in exclude]
            if not files:
                continue
            sfiles = sorted([f for f in files if os.path.splitext(f)[1] == '.nc'])
            if not sfiles:
                continue

            fs = []
            for f in sfiles:
                try:
                    f_split = f.split('_')
                    entry['variable'] = f_split[0]
                    entry['mip_table'] = f_split[1]
                    entry['ensemble_member'] = f_split[-2]
                    entry['temporal_subset'] = f_split[-1].split('.')[0]
                    entry['file_dirname'] = root
                    entry['file_basename'] = f
                    entry['file_fullpath'] = os.path.join(root, f)
                    fs.append(entry)
                except BaseException:
                    continue
            if fs:
                temp_df = pd.DataFrame(fs, columns=columns)

            else:
                temp_df = pd.DataFrame(columns=columns)
            df = pd.concat([temp_df, df], ignore_index=True, sort=False)
        return df


class CMIP5Source(BaseSource):
    """ Read CMIP collection datasets into an xarray dataset

    Parameters
    ----------

    collection_name : str
          Name of the collection to use.

    collection_type : str
          Type of the collection to load. Accepted values are:

          - `cesm`
          - `cmip`

    query : dict
         A query to execute against the specified collection

    chunks : int or dict, optional
        Chunks is used to load the new dataset into dask
        arrays. ``chunks={}`` loads the dataset with dask using a single
        chunk for all arrays.

    concat_dim : str, optional
        Name of dimension along which to concatenate the files. Can
        be new or pre-existing. Default is 'concat_dim'.

    kwargs :
        Further parameters are passed to xr.open_mfdataset
    """

    name = 'cmip5'
    partition_access = True
    version = __version__

    def __init__(self, collection_name, collection_type, query={}, **kwargs):

        super(CMIP5Source, self).__init__(collection_name, collection_type, query, **kwargs)
        self.urlpath = ''
        self.query_results = get_subset(self.collection_name, self.collection_type, self.query)
        if self.metadata is None:
            self.metadata = {}

    @property
    def results(self):
        """ Return collection entries matching query"""
        if self.query_results is not None:
            return self.query_results

        else:
            self.query_results = get_subset(self.collection_name, self.collection_type, self.query)
            return self.query_results

    def to_xarray(self, **kwargs):
        """Return dataset as an xarray instance"""
        _kwargs = self.kwargs.copy()
        _kwargs.update(kwargs)
        self.kwargs = _kwargs
        return self.to_dask()

    def _open_dataset(self):

        kwargs = self._validate_kwargs(self.kwargs)
        query = dict(self.query)
<<<<<<< HEAD

        if 'decode_times' not in kwargs.keys():
            kwargs.update(decode_times=False)
        if 'time_coord_name' not in kwargs.keys():
            kwargs.update(time_coord_name='time')
        if 'ensemble_dim_name' not in kwargs.keys():
            kwargs.update(ensemble_dim_name='member_id')
        if 'chunks' not in kwargs.keys():
            kwargs.update(chunks=None)

        ensembles = self.query_results['ensemble_member'].unique()
        variables = self.query_results['variable'].unique()
        # Check that the same variable is not in multiple modeling_realms
        modeling_realm_list = self.query_results['modeling_realm'].unique()
        frequency_list = self.query_results['frequency'].unique()
        if len(modeling_realm_list) != 1:
=======
        # Check that the same variable is not in multiple realms
        realm_list = self.query_results['realm'].unique()
        frequency_list = self.query_results['frequency'].unique()
        if len(realm_list) > 1:
>>>>>>> 19b8d187
            raise ValueError(
                f'Found multiple modeling_realms: {modeling_realm_list} in query results. Please specify the modeling_realm to use'
            )

        if len(frequency_list) > 1:
            raise ValueError(
                f'Found multiple data frequencies: {frequency_list} in query results. Please specify the frequency to use'
            )

<<<<<<< HEAD
        ds_ens_list = []
        for ens_i in ensembles:
            query['ensemble_member'] = ens_i
            ds_var_list = []
            for var_i in variables:
                query['variable'] = var_i
                urlpath_ei_vi = get_subset(self.collection_name, self.collection_type, query)[
                    'file_fullpath'
                ].tolist()
                dsets = [
                    aggregate.open_dataset(
                        url, data_vars=[var_i], decode_times=kwargs['decode_times']
                    )
                    for url in urlpath_ei_vi
                ]

                ds_var_i = aggregate.concat_time_levels(dsets, kwargs['time_coord_name'])
                ds_var_list.append(ds_var_i)

            ds_ens_i = aggregate.merge(dsets=ds_var_list)
            ds_ens_list.append(ds_ens_i)

        self._ds = aggregate.concat_ensembles(
            ds_ens_list, member_ids=ensembles, join='inner', chunks=kwargs['chunks']
        )
=======
        _ds_dict = {}
        grouped = get_subset(self.collection_name, self.collection_type, query).groupby(
            'institution'
        )
        for name, group in tqdm(grouped, desc='institution'):
            ensembles = group['ensemble'].unique()
            ds_ens_list = []
            for _, group_ens in tqdm(group.groupby('ensemble'), desc='ensemble'):
                ds_var_list = []
                for var_i, group_var in tqdm(group_ens.groupby('variable'), desc='variable'):
                    urlpath_ei_vi = group_var['file_fullpath'].tolist()
                    dsets = [
                        aggregate.open_dataset_delayed(
                            url, data_vars=[var_i], decode_times=kwargs['decode_times']
                        )
                        for url in urlpath_ei_vi
                    ]
                    ds_var_i = aggregate.concat_time_levels(dsets, kwargs['time_coord_name'])
                    ds_var_list.append(ds_var_i)
                ds_ens_i = aggregate.merge(dsets=ds_var_list)
                ds_ens_list.append(ds_ens_i)
            _ds = aggregate.concat_ensembles(
                ds_ens_list, member_ids=ensembles, join=kwargs['join'], chunks=kwargs['chunks']
            )
            _ds_dict[name] = _ds
        keys = list(_ds_dict.keys())
        if len(keys) == 1:
            self._ds = _ds_dict[keys[0]]
        else:
            self._ds = _ds_dict
>>>>>>> 19b8d187
<|MERGE_RESOLUTION|>--- conflicted
+++ resolved
@@ -27,9 +27,6 @@
         self.df = pd.DataFrame()
         self.root_dir = self.collection_spec['data_sources']['root_dir']['urlpath']
 
-    def _validate(self):
-        raise NotImplementedError()
-
     def build(self):
         raise NotImplementedError()
 
@@ -59,22 +56,6 @@
     def __init__(self, collection_spec):
         super(CMIP5Collection, self).__init__(collection_spec)
 
-<<<<<<< HEAD
-    def _validate(self):
-        for req_col in [
-            'modeling_realm',
-            'frequency',
-            'ensemble_member',
-            'experiment',
-            'file_fullpath',
-        ]:
-            if req_col not in self.columns:
-                raise ValueError(
-                    f"Missing required column: {req_col} for {self.collection_spec['collection_type']} in {config.PATH}"
-                )
-
-=======
->>>>>>> 19b8d187
     def build(self):
         """ Build collection and return a pandas Dataframe"""
         self._validate()
@@ -255,29 +236,10 @@
 
         kwargs = self._validate_kwargs(self.kwargs)
         query = dict(self.query)
-<<<<<<< HEAD
-
-        if 'decode_times' not in kwargs.keys():
-            kwargs.update(decode_times=False)
-        if 'time_coord_name' not in kwargs.keys():
-            kwargs.update(time_coord_name='time')
-        if 'ensemble_dim_name' not in kwargs.keys():
-            kwargs.update(ensemble_dim_name='member_id')
-        if 'chunks' not in kwargs.keys():
-            kwargs.update(chunks=None)
-
-        ensembles = self.query_results['ensemble_member'].unique()
-        variables = self.query_results['variable'].unique()
-        # Check that the same variable is not in multiple modeling_realms
+        # Check that the same variable is not in multiple realms
         modeling_realm_list = self.query_results['modeling_realm'].unique()
         frequency_list = self.query_results['frequency'].unique()
-        if len(modeling_realm_list) != 1:
-=======
-        # Check that the same variable is not in multiple realms
-        realm_list = self.query_results['realm'].unique()
-        frequency_list = self.query_results['frequency'].unique()
-        if len(realm_list) > 1:
->>>>>>> 19b8d187
+        if len(modeling_realm_list) > 1:
             raise ValueError(
                 f'Found multiple modeling_realms: {modeling_realm_list} in query results. Please specify the modeling_realm to use'
             )
@@ -287,41 +249,12 @@
                 f'Found multiple data frequencies: {frequency_list} in query results. Please specify the frequency to use'
             )
 
-<<<<<<< HEAD
-        ds_ens_list = []
-        for ens_i in ensembles:
-            query['ensemble_member'] = ens_i
-            ds_var_list = []
-            for var_i in variables:
-                query['variable'] = var_i
-                urlpath_ei_vi = get_subset(self.collection_name, self.collection_type, query)[
-                    'file_fullpath'
-                ].tolist()
-                dsets = [
-                    aggregate.open_dataset(
-                        url, data_vars=[var_i], decode_times=kwargs['decode_times']
-                    )
-                    for url in urlpath_ei_vi
-                ]
-
-                ds_var_i = aggregate.concat_time_levels(dsets, kwargs['time_coord_name'])
-                ds_var_list.append(ds_var_i)
-
-            ds_ens_i = aggregate.merge(dsets=ds_var_list)
-            ds_ens_list.append(ds_ens_i)
-
-        self._ds = aggregate.concat_ensembles(
-            ds_ens_list, member_ids=ensembles, join='inner', chunks=kwargs['chunks']
-        )
-=======
         _ds_dict = {}
-        grouped = get_subset(self.collection_name, self.collection_type, query).groupby(
-            'institution'
-        )
-        for name, group in tqdm(grouped, desc='institution'):
-            ensembles = group['ensemble'].unique()
+        grouped = get_subset(self.collection_name, self.collection_type, query).groupby('institute')
+        for name, group in tqdm(grouped, desc='institute'):
+            ensembles = group['ensemble_member'].unique()
             ds_ens_list = []
-            for _, group_ens in tqdm(group.groupby('ensemble'), desc='ensemble'):
+            for _, group_ens in tqdm(group.groupby('ensemble_member'), desc='ensemble_member'):
                 ds_var_list = []
                 for var_i, group_var in tqdm(group_ens.groupby('variable'), desc='variable'):
                     urlpath_ei_vi = group_var['file_fullpath'].tolist()
@@ -343,5 +276,4 @@
         if len(keys) == 1:
             self._ds = _ds_dict[keys[0]]
         else:
-            self._ds = _ds_dict
->>>>>>> 19b8d187
+            self._ds = _ds_dict