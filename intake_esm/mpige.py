#!/usr/bin/env python
""" Implementation for The Max Planck Institute Grand Ensemble (MPI-GE) data holdings """
import os
from collections import OrderedDict
from warnings import warn

import pandas as pd
import xarray as xr
from tqdm.autonotebook import tqdm

from . import aggregate, config
from .bld_collection_utils import _extract_attr_with_regex, get_subset
from .collection import Collection, docstrings
from .source import BaseSource


class MPIGECollection(Collection):

    __doc__ = docstrings.with_indents(
        """ Builds a collection for The Max Planck Institute Grand Ensemble (MPI-GE)
        data holdings.
    %(Collection.parameters)s
    """
    )

    def __init__(self, collection_spec, fs):
        super(MPIGECollection, self).__init__(collection_spec, fs)
        self.component_streams = self.collection_definition.get(
            config.normalize_key('component_streams'), None
        )

    def _get_file_attrs(self, filepath):
        """ Extract each part of case.stream.variable.datestr.nc file pattern. """
        file_basename = os.path.basename(filepath)
        keys = list(set(self.columns) - set(['resource', 'resource_type', 'direct_access']))
        fileparts = {key: None for key in keys}
        fileparts['file_basename'] = file_basename
        fileparts['file_fullpath'] = filepath

        date_str_regex = r'\d{4}\_\d{4}|\d{6}\_\d{6}|\d{8}\_\d{8}|\d{10}\_\d{10}|\d{12}\_\d{12}'
        datestr = _extract_attr_with_regex(file_basename, regex=date_str_regex)

        if datestr:
            fileparts['date_range'] = datestr
            s = file_basename.split(datestr)[0].rstrip('_').split('_')
            case = s[0]
            component = s[1]
            stream = '_'.join(s[2:])
            fileparts['case'] = case
            fileparts['component'] = component
            fileparts['stream'] = stream
            fileparts['date_range'] = datestr.replace('_', '-')

        return fileparts

    def _add_extra_attributes(self, data_source, df, extra_attrs):
        res_df = pd.DataFrame(columns=self.columns)
        ensembles = extra_attrs['case_members']
        component_attrs = extra_attrs['component_attrs']

        for ensemble, ensemble_attrs in enumerate(ensembles):
            input_attrs_base = {'experiment': data_source}
            case = ensemble_attrs['case']

            if 'ensemble' not in ensemble_attrs:
                input_attrs_base.update({'ensemble': ensemble})

            if 'sequence_order' not in ensemble_attrs:
                input_attrs_base.update({'sequence_order': 0})
            # Find entries relevant to *this* ensemble:
            # "case" matches
            condition = df['case'] == case

            # If there are any matching files, append to self.df
            if any(condition):
                input_attrs = dict(input_attrs_base)

                input_attrs.update(
                    {key: val for key, val in ensemble_attrs.items() if key in self.columns}
                )

                # Relevant files
                temp_df = pd.DataFrame(df.loc[condition])

                # Append data coming from input file (input_attrs)
                for col, val in input_attrs.items():
                    temp_df[col] = val

                # Add data from "component_attrs" to appropriate column
                for component in temp_df['component'].unique():
                    if component not in component_attrs:
                        continue

                    for key, val in component_attrs[component].items():
                        if key in self.columns:
                            loc = temp_df['component'] == component
                            temp_df.loc[loc, key] = val

                res_df = pd.concat([temp_df, res_df], ignore_index=True, sort=False)

        return res_df


class MPIGESource(BaseSource):

    name = 'mpige'
    partition_access = True

    def _open_dataset(self):
        # fields which define a single (unique) dataset
        dataset_fields = ['experiment']
        self._open_dataset_groups(
            dataset_fields=dataset_fields,
            member_column_name='ensemble',
            file_fullpath_column_name='file_fullpath',
        )

    def _open_dataset_groups(self, dataset_fields, member_column_name, file_fullpath_column_name):
        kwargs = self._validate_kwargs(self.kwargs)

        ds = get_subset(self.collection_name, self.query)
        df = ds.to_dataframe().groupby(dataset_fields)
        all_dsets = OrderedDict()
<<<<<<< HEAD
        for dset_keys, dset_files in tqdm(df, desc='experiment'):
=======
        for dset_keys, dset_files in tqdm(
            df, desc='experiment', disable=not config.get('progress-bar')
        ):
>>>>>>> a75103fe
            dset_id = dset_keys
            comp_dsets = []
            for comp_id, comp_files in dset_files.groupby('component'):
                member_ids = []
                member_dsets = []
                for m_id, m_files in comp_files.groupby(member_column_name):
                    files = m_files[file_fullpath_column_name]
                    if kwargs['preprocess'] is not None:
                        ds = xr.open_mfdataset(
                            files,
                            preprocess=kwargs['preprocess'],
                            concat_dim=kwargs['time_coord_name'],
                            chunks=kwargs['chunks'],
                        )
                    else:
                        ds = xr.open_mfdataset(files, chunks=kwargs['chunks'])

                    member_dsets.append(ds)
                    member_ids.append(m_id)
                _ds = xr.concat(member_dsets, kwargs['ensemble_dim_name'])
                _ds[kwargs['ensemble_dim_name']] = member_ids
                comp_dsets.append(_ds)
            all_dsets[dset_id] = xr.merge(comp_dsets)
        if kwargs['merge_exp']:
            # when only streams are different
            try:
                self._ds = xr.merge(list(all_dsets.values()))
            except Exception:
                warn('Could not merge datasets. Returning non-merged datasets')
                self._ds = all_dsets

        else:
            # when for example, experiments = ['rcp26','rcp45','rcp85']
            try:
                self._ds = xr.concat(list(all_dsets.values()), 'experiment_id')
                self._ds['experiment_id'] = list(all_dsets.keys())
            except Exception:
                warn(
                    f'Could not concatenate datasets for {self.query["experiment"]}. Returning non-concatenated datasets'
                )
                self._ds = all_dsets<|MERGE_RESOLUTION|>--- conflicted
+++ resolved
@@ -121,13 +121,9 @@
         ds = get_subset(self.collection_name, self.query)
         df = ds.to_dataframe().groupby(dataset_fields)
         all_dsets = OrderedDict()
-<<<<<<< HEAD
-        for dset_keys, dset_files in tqdm(df, desc='experiment'):
-=======
         for dset_keys, dset_files in tqdm(
             df, desc='experiment', disable=not config.get('progress-bar')
         ):
->>>>>>> a75103fe
             dset_id = dset_keys
             comp_dsets = []
             for comp_id, comp_files in dset_files.groupby('component'):
