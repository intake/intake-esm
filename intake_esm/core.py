import itertools
import json
import logging
from collections.abc import Iterable
<<<<<<< HEAD
from typing import Pattern
=======
>>>>>>> c8547ecf
from warnings import warn

import dask
import intake
import numpy as np
import pandas as pd
from tqdm import tqdm

from .utils import _fetch_and_parse_json, _fetch_catalog, logger


class esm_datastore(intake.catalog.Catalog):
    """
    An intake plugin for parsing an ESM (Earth System Model) Collection/catalog
    and loading assets (netCDF files and/or Zarr stores) into xarray datasets.
    The in-memory representation for the catalog is a Pandas DataFrame.

    Parameters
    ----------
    esmcol_obj : str, pandas.DataFrame
        If string, this must be a path or URL to an ESM collection JSON file.
        If pandas.DataFrame, this must be the catalog content that would otherwise
        be in a CSV file.
    esmcol_data : dict, optional
            ESM collection spec information, by default None
    progressbar : bool, optional
        Will print a progress bar to standard error (stderr)
        when loading assets into :py:class:`~xarray.Dataset`,
        by default True
    sep : str, optional
        Delimiter to use when constructing a key for a query, by default '.'
    log_level: str, optional
        Level of logging to report, by default 'CRITICAL'
        Accepted values include:

        - CRITICAL
        - ERROR
        - WARNING
        - INFO
        - DEBUG
        - NOTSET
    **kwargs :
        Additional keyword arguments are passed through to the
        :py:class:`~intake.catalog.Catalog` base class.

    Examples
    --------

    At import time, this plugin is available in intake's registry as `esm_datastore` and
    can be accessed with `intake.open_esm_datastore()`:

    >>> import intake
    >>> url = "https://raw.githubusercontent.com/NCAR/intake-esm-datastore/master/catalogs/pangeo-cmip6.json"
    >>> col = intake.open_esm_datastore(url)
    >>> col.df.head()
    activity_id institution_id source_id experiment_id  ... variable_id grid_label                                             zstore dcpp_init_year
    0  AerChemMIP            BCC  BCC-ESM1        ssp370  ...          pr         gn  gs://cmip6/AerChemMIP/BCC/BCC-ESM1/ssp370/r1i1...            NaN
    1  AerChemMIP            BCC  BCC-ESM1        ssp370  ...        prsn         gn  gs://cmip6/AerChemMIP/BCC/BCC-ESM1/ssp370/r1i1...            NaN
    2  AerChemMIP            BCC  BCC-ESM1        ssp370  ...         tas         gn  gs://cmip6/AerChemMIP/BCC/BCC-ESM1/ssp370/r1i1...            NaN
    3  AerChemMIP            BCC  BCC-ESM1        ssp370  ...      tasmax         gn  gs://cmip6/AerChemMIP/BCC/BCC-ESM1/ssp370/r1i1...            NaN
    4  AerChemMIP            BCC  BCC-ESM1        ssp370  ...      tasmin         gn  gs://cmip6/AerChemMIP/BCC/BCC-ESM1/ssp370/r1i1...            NaN
    """

    name = 'esm_datastore'
    container = 'xarray'

    def __init__(
        self,
        esmcol_obj,
        esmcol_data=None,
        progressbar=True,
        sep='.',
        log_level='CRITICAL',
        **kwargs,
    ):

        """Intake Catalog representing an ESM Collection.
        """

        numeric_log_level = getattr(logging, log_level.upper(), None)
        if not isinstance(numeric_log_level, int):
            raise ValueError(f'Invalid log level: {log_level}')
        logger.setLevel(numeric_log_level)

        if isinstance(esmcol_obj, str):
            self.esmcol_data, self.esmcol_path = _fetch_and_parse_json(esmcol_obj)
            self.df = _fetch_catalog(self.esmcol_data, esmcol_obj)

        elif isinstance(esmcol_obj, pd.DataFrame):
            if esmcol_data is None:
                raise ValueError(f"Missing required argument: 'esmcol_data'")
            self.df = esmcol_obj
            self.esmcol_data = esmcol_data
            self.esmcol_path = None
        else:
            raise ValueError(f'{self.name} constructor not properly called!')

        self.progressbar = progressbar
        self._kwargs = kwargs
        self._to_dataset_args_token = None
        self._log_level = log_level
        self._datasets = {}
        self.sep = sep
        self.aggregation_info = self._get_aggregation_info()
        self._entries = {}
        self._grouped = self.df.groupby(self.aggregation_info['groupby_attrs'])
        self._keys = list(self._grouped.groups.keys())
        super(esm_datastore, self).__init__(**kwargs)

    def _get_aggregation_info(self):
        groupby_attrs = []
        data_format = None
        format_column_name = None
        variable_column_name = None
        aggregations = []
        aggregation_dict = {}
        agg_columns = []
        path_column_name = self.esmcol_data['assets']['column_name']

        if 'format' in self.esmcol_data['assets']:
            data_format = self.esmcol_data['assets']['format']
        else:
            format_column_name = self.esmcol_data['assets']['format_column_name']

        if 'aggregation_control' in self.esmcol_data:
            aggregation_dict = {}
            variable_column_name = self.esmcol_data['aggregation_control']['variable_column_name']
            groupby_attrs = self.esmcol_data['aggregation_control'].get('groupby_attrs', [])
            aggregations = self.esmcol_data['aggregation_control'].get('aggregations', [])
            # Sort aggregations to make sure join_existing is always done before join_new
            aggregations = sorted(aggregations, key=lambda i: i['type'], reverse=True)
            for agg in aggregations:
                key = agg['attribute_name']
                rest = agg.copy()
                del rest['attribute_name']
                aggregation_dict[key] = rest
            agg_columns = list(aggregation_dict.keys())

        if not groupby_attrs:
            groupby_attrs = self.df.columns.tolist()

        # filter groupby_attrs to ensure no columns with all nans
        def _allnan_or_nonan(column):
            if self.df[column].isnull().all():
                return False
            elif self.df[column].isnull().any():
                raise ValueError(
                    f'The data in the {column} column should either be all NaN or there should be no NaNs'
                )
            else:
                return True

        groupby_attrs = list(filter(_allnan_or_nonan, groupby_attrs))

        info = {
            'groupby_attrs': groupby_attrs,
            'variable_column_name': variable_column_name,
            'aggregations': aggregations,
            'agg_columns': agg_columns,
            'aggregation_dict': aggregation_dict,
            'path_column_name': path_column_name,
            'data_format': data_format,
            'format_column_name': format_column_name,
        }
        return info

    def keys(self):
        """
        Get keys for the catalog entries

        Returns
        -------
        list
            keys for the catalog entries
        """
        keys = list(map(lambda x: self.sep.join(x), self._keys))
        return keys

    @property
    def key_template(self):
        """
        Return string template used to create catalog entry keys

        Returns
        -------
        str
          string template used to create catalog entry keys
        """
        return self.sep.join(self.aggregation_info['groupby_attrs'])

    def __len__(self):
        return len(self.keys())

    def _get_entries(self):
        # Due to just-in-time entry creation, we may not have all entries loaded
        # We need to make sure to create entries missing from self._entries
        missing = set(self.keys()) - set(self._entries.keys())
        for key in missing:
            _ = self[key]
        return self._entries

    def __getitem__(self, key):
        """
        This method takes a key argument and return a catalog entry
        corresponding to assets (files) that will be aggregated into a
        single xarray dataset.

        Parameters
        ----------
        key : str
          key to use for catalog entry lookup

        Returns
        -------
        intake.catalog.local.LocalCatalogEntry
             A catalog entry by name (key)

        Raises
        ------
        KeyError
            if key is not found.

        Examples
        --------
        >>> col = intake.open_esm_datastore("mycatalog.json")
        >>> entry = col["AerChemMIP.BCC.BCC-ESM1.piClim-control.AERmon.gn"]
        """
        # The canonical unique key is the key of a compatible group of assets
        try:
            return self._entries[key]
        except KeyError:
            if key in self.keys():
                _key = tuple(key.split(self.sep))
                df = self._grouped.get_group(_key)
                self._entries[key] = _make_entry(key, df, self.aggregation_info)
                return self._entries[key]
            else:
                raise KeyError(key)

    def __contains__(self, key):
        # Python falls back to iterating over the entire catalog
        # if this method is not defined. To avoid this, we implement it differently

        try:
            self[key]
        except KeyError:
            return False
        else:
            return True

    def __repr__(self):
        """Make string representation of object."""
        return f'<{self.esmcol_data["id"]} catalog with {len(self)} dataset(s) from {len(self.df)} asset(s)>'

    def _repr_html_(self):
        """
        Return an html representation for the catalog object.
        Mainly for IPython notebook
        """
        uniques = pd.DataFrame(self.nunique(), columns=['unique'])
        text = uniques._repr_html_()
        output = f'<p><strong>{self.esmcol_data["id"]} catalog with {len(self)} dataset(s) from {len(self.df)} asset(s)</strong>:</p> {text}'
        return output

    @classmethod
    def from_df(
        cls, df, esmcol_data=None, progressbar=True, sep='.', log_level='CRITICAL', **kwargs
    ):
        """
        Create catalog from the given dataframe

        Parameters
        ----------
        df : pandas.DataFrame
            catalog content that would otherwise be in a CSV file.
        esmcol_data : dict, optional
            ESM collection spec information, by default None
        progressbar : bool, optional
            Will print a progress bar to standard error (stderr)
            when loading assets into :py:class:`~xarray.Dataset`,
            by default True
        sep : str, optional
            Delimiter to use when constructing a key for a query, by default '.'
        log_level : str, optional
            Level of logging to report, by default 'CRITICAL'

        Returns
        -------
        intake_esm.core.esm_datastore
            Catalog object
        """
        return cls(
            df,
            esmcol_data=esmcol_data,
            progressbar=progressbar,
            sep=sep,
            log_level=log_level,
            **kwargs,
        )

    def search(self, require_all_on=None, **query):
        """
        Search for entries in the catalog. This method also accepts compiled
        regular expression objects from :py:method:`~re.compile` as patterns.

        Parameters
        ----------
        require_all_on : list, str, optional
            A dataframe column or a list of dataframe columns across
            which all entries must satisfy the query criteria.
            If None, return entries that fulfill any of the criteria specified
            in the query, by default None.
        **query:
            keyword arguments corresponding to user's query to execute against the dataframe.

        Returns
        -------
        cat : :py:class:`~intake_esm.core.esm_datastore`
          A new Catalog with a subset of the entries in this Catalog.

        Examples
        --------
        >>> import intake
        >>> col = intake.open_esm_datastore("pangeo-cmip6.json")
        >>> col.df.head(3)
        activity_id institution_id source_id  ... grid_label                                             zstore dcpp_init_year
        0  AerChemMIP            BCC  BCC-ESM1  ...         gn  gs://cmip6/AerChemMIP/BCC/BCC-ESM1/ssp370/r1i1...            NaN
        1  AerChemMIP            BCC  BCC-ESM1  ...         gn  gs://cmip6/AerChemMIP/BCC/BCC-ESM1/ssp370/r1i1...            NaN
        2  AerChemMIP            BCC  BCC-ESM1  ...         gn  gs://cmip6/AerChemMIP/BCC/BCC-ESM1/ssp370/r1i1...            NaN

        >>> cat = col.search(source_id=['BCC-CSM2-MR', 'CNRM-CM6-1', 'CNRM-ESM2-1'],
        ...                 experiment_id=['historical', 'ssp585'], variable_id='pr',
        ...                table_id='Amon', grid_label='gn')
        >>> cat.df.head(3)
            activity_id institution_id    source_id  ... grid_label                                             zstore dcpp_init_year
        260        CMIP            BCC  BCC-CSM2-MR  ...         gn  gs://cmip6/CMIP/BCC/BCC-CSM2-MR/historical/r1i...            NaN
        346        CMIP            BCC  BCC-CSM2-MR  ...         gn  gs://cmip6/CMIP/BCC/BCC-CSM2-MR/historical/r2i...            NaN
        401        CMIP            BCC  BCC-CSM2-MR  ...         gn  gs://cmip6/CMIP/BCC/BCC-CSM2-MR/historical/r3i...            NaN

        The search method also accepts compiled regular expression objects
        from :py:method:`~re.compile` as patterns.

        >>> import re
        >>> # Let's search for variables containing "Frac" in their name
        >>> pat = re.compile(r'Frac') # Define a regular expression
        >>> cat.search(variable_id=pat)
        >>> cat.df.head().variable_id
        0     residualFrac
        1    landCoverFrac
        2    landCoverFrac
        3     residualFrac
        4    landCoverFrac
        """

        results = _get_subset(self.df, require_all_on=require_all_on, **query)
        ret = esm_datastore.from_df(
            results,
            esmcol_data=self.esmcol_data,
            progressbar=self.progressbar,
            sep=self.sep,
            log_level=self._log_level,
            **self._kwargs,
        )
        return ret

    def serialize(self, name, directory=None, catalog_type='dict'):
        """Serialize collection/catalog to corresponding json and csv files.

        Parameters
        ----------
        name : str
            name to use when creating ESM collection json file and csv catalog.
        directory : str, PathLike, default None
            The path to the local directory. If None, use the current directory
        catalog_type: str, default 'dict'
            Whether to save the catalog table as a dictionary in the JSON file or as a separate CSV file.

        Notes
        -----
        Large catalogs can result in large JSON files. To keep the JSON file size manageable, call with
        `catalog_type='file'` to save catalog as a separate CSV file.

        Examples
        --------
        >>> import intake
        >>> col = intake.open_esm_datastore("pangeo-cmip6.json")
        >>> col_subset = col.search(source_id="BCC-ESM1", grid_label="gn",
        ...                      table_id="Amon", experiment_id="historical")
        >>> col_subset.serialize(name="cmip6_bcc_esm1", catalog_type='file')
        Writing csv catalog to: cmip6_bcc_esm1.csv.gz
        Writing ESM collection json file to: cmip6_bcc_esm1.json
        """

        def _clear_old_catalog(catalog_data):
            """ Remove any old references to the catalog."""
            for key in {'catalog_dict', 'catalog_file'}:
                _ = catalog_data.pop(key, None)
            return catalog_data

        from pathlib import Path

        csv_file_name = Path(f'{name}.csv.gz')
        json_file_name = Path(f'{name}.json')
        if directory:
            directory = Path(directory)
            directory.mkdir(parents=True, exist_ok=True)
            csv_file_name = directory / csv_file_name
            json_file_name = directory / json_file_name

        collection_data = self.esmcol_data.copy()
        collection_data = _clear_old_catalog(collection_data)
        collection_data['id'] = name

        catalog_length = len(self.df)
        if catalog_type == 'file':
            collection_data['catalog_file'] = csv_file_name.as_posix()
            print(f'Writing csv catalog with {catalog_length} entries to: {csv_file_name}')
            self.df.to_csv(csv_file_name, compression='gzip', index=False)
        else:
            print(f'Writing catalog with {catalog_length} entries into: {json_file_name}')
            collection_data['catalog_dict'] = self.df.to_dict(orient='records')

        print(f'Writing ESM collection json file to: {json_file_name}')
        with open(json_file_name, 'w') as outfile:
            json.dump(collection_data, outfile)

    def nunique(self):
        """Count distinct observations across dataframe columns
        in the catalog.

        Examples
        --------
        >>> import intake
        >>> col = intake.open_esm_datastore("pangeo-cmip6.json")
        >>> col.nunique()
        activity_id          10
        institution_id       23
        source_id            48
        experiment_id        29
        member_id            86
        table_id             19
        variable_id         187
        grid_label            7
        zstore            27437
        dcpp_init_year       59
        dtype: int64
        """

        uniques = self.unique(self.df.columns.tolist())
        nuniques = {}
        for key, val in uniques.items():
            nuniques[key] = val['count']
        return pd.Series(nuniques)

    def unique(self, columns=None):
        """Return unique values for given columns in the
        catalog.

        Parameters
        ----------
        columns : str, list
           name of columns for which to get unique values

        Returns
        -------
        info : dict
           dictionary containing count, and unique values

        Examples
        --------
        >>> import intake
        >>> import pprint
        >>> col = intake.open_esm_datastore("pangeo-cmip6.json")
        >>> uniques = col.unique(columns=["activity_id", "source_id"])
        >>> pprint.pprint(uniques)
        {'activity_id': {'count': 10,
                        'values': ['AerChemMIP',
                                    'C4MIP',
                                    'CMIP',
                                    'DAMIP',
                                    'DCPP',
                                    'HighResMIP',
                                    'LUMIP',
                                    'OMIP',
                                    'PMIP',
                                    'ScenarioMIP']},
        'source_id': {'count': 17,
                    'values': ['BCC-ESM1',
                                'CNRM-ESM2-1',
                                'E3SM-1-0',
                                'MIROC6',
                                'HadGEM3-GC31-LL',
                                'MRI-ESM2-0',
                                'GISS-E2-1-G-CC',
                                'CESM2-WACCM',
                                'NorCPM1',
                                'GFDL-AM4',
                                'GFDL-CM4',
                                'NESM3',
                                'ECMWF-IFS-LR',
                                'IPSL-CM6A-ATM-HR',
                                'NICAM16-7S',
                                'GFDL-CM4C192',
                                'MPI-ESM1-2-HR']}}

        """
        return _unique(self.df, columns)

    def to_dataset_dict(
        self,
        zarr_kwargs={},
        cdf_kwargs={'chunks': {}},
        preprocess=None,
        storage_options={},
        progressbar=None,
    ):
        """Load catalog entries into a dictionary of xarray datasets.

        Parameters
        ----------
        zarr_kwargs : dict
            Keyword arguments to pass to `xarray.open_zarr()` function
        cdf_kwargs : dict
            Keyword arguments to pass to `xarray.open_dataset()` function
        preprocess : callable, optional
            If provided, call this function on each dataset prior to aggregation.
        aggregate : bool, optional
            If "False", no aggregation will be done.
        storage_options : dict, optional
            Parameters passed to the backend file-system such as Google Cloud Storage,
            Amazon Web Service S3.
            progressbar : bool
        progressbar : bool
            If True, will print a progress bar to standard error (stderr)
            when loading assets into :py:class:`~xarray.Dataset`.

        Returns
        -------
        dsets : dict
           A dictionary of xarray :py:class:`~xarray.Dataset`s.

        Examples
        --------
        >>> import intake
        >>> col = intake.open_esm_datastore("glade-cmip6.json")
        >>> cat = col.search(source_id=['BCC-CSM2-MR', 'CNRM-CM6-1', 'CNRM-ESM2-1'],
        ...                       experiment_id=['historical', 'ssp585'], variable_id='pr',
        ...                       table_id='Amon', grid_label='gn')
        >>> dsets = cat.to_dataset_dict()
        >>> dsets.keys()
        dict_keys(['CMIP.BCC.BCC-CSM2-MR.historical.Amon.gn', 'ScenarioMIP.BCC.BCC-CSM2-MR.ssp585.Amon.gn'])
        >>> dsets['CMIP.BCC.BCC-CSM2-MR.historical.Amon.gn']
        <xarray.Dataset>
        Dimensions:    (bnds: 2, lat: 160, lon: 320, member_id: 3, time: 1980)
        Coordinates:
        * lon        (lon) float64 0.0 1.125 2.25 3.375 ... 355.5 356.6 357.8 358.9
        * lat        (lat) float64 -89.14 -88.03 -86.91 -85.79 ... 86.91 88.03 89.14
        * time       (time) object 1850-01-16 12:00:00 ... 2014-12-16 12:00:00
        * member_id  (member_id) <U8 'r1i1p1f1' 'r2i1p1f1' 'r3i1p1f1'
        Dimensions without coordinates: bnds
        Data variables:
            lat_bnds   (lat, bnds) float64 dask.array<chunksize=(160, 2), meta=np.ndarray>
            lon_bnds   (lon, bnds) float64 dask.array<chunksize=(320, 2), meta=np.ndarray>
            time_bnds  (time, bnds) object dask.array<chunksize=(1980, 2), meta=np.ndarray>
            pr         (member_id, time, lat, lon) float32 dask.array<chunksize=(1, 600, 160, 320), meta=np.ndarray>
        """

        import concurrent.futures
        import sys
        from collections import OrderedDict

        # Return fast
        if not self.items():
            warn('There are no datasets to load! Returning an empty dictionary.')
            return {}

        source_kwargs = OrderedDict(
            zarr_kwargs=zarr_kwargs,
            cdf_kwargs=cdf_kwargs,
            preprocess=preprocess,
            storage_options=storage_options,
        )
        token = dask.base.tokenize(source_kwargs)
        if progressbar is not None:
            self.progressbar = progressbar

        if preprocess is not None and not callable(preprocess):
            raise ValueError('preprocess argument must be callable')

        # Avoid re-loading data if nothing has changed since the last call
        if self._datasets and (token == self._to_dataset_args_token):
            return self._datasets
        else:
            self._to_dataset_args_token = token
            if self.progressbar:
                print(
                    f"""\n--> The keys in the returned dictionary of datasets are constructed as follows:\n\t'{self.key_template}'"""
                )

            def _load_source(source):
                return source.to_dask()

            sources = [source(**source_kwargs) for _, source in self.items()]

            if self.progressbar:
                total = len(sources)
                # Need to use ascii characters on Windows because there isn't
                # always full unicode support
                # (see https://github.com/tqdm/tqdm/issues/454)
                use_ascii = bool(sys.platform == 'win32')
                progress = tqdm(
                    total=total, ncols=79, ascii=use_ascii, leave=True, desc='Dataset(s)'
                )

            with concurrent.futures.ThreadPoolExecutor(max_workers=len(sources)) as executor:
                future_tasks = [executor.submit(_load_source, source) for source in sources]

                for i, task in enumerate(concurrent.futures.as_completed(future_tasks)):
                    ds = task.result()
                    self._datasets[ds.attrs['intake_esm_dataset_key']] = ds
                    if self.progressbar:
                        progress.update(1)

                if self.progressbar:
                    progress.close()

                return self._datasets


def _unique(df, columns=None):
    if isinstance(columns, str):
        columns = [columns]
    if not columns:
        columns = df.columns.tolist()
    info = {}
    for col in columns:
        values = df[col].dropna().values
        uniques = np.unique(list(_flatten_list(values))).tolist()
        info[col] = {'count': len(uniques), 'values': uniques}
    return info


def _get_subset(df, require_all_on=None, **query):
<<<<<<< HEAD
    """
    Utility search function.

    Parameters
    ----------
    df : pandas.DataFrame
        A pandas dataframe to perform a query on.
    require_all_on : list, str, optional
        A dataframe column or a list of dataframe columns across
        which all entries must satisfy the query criteria.
        If None, return entries that fulfill any of the criteria specified
        in the query, by default None.
    **query:
        keyword arguments corresponding to user's query to execute against the dataframe.

    Returns
    -------
    pandas.DataFrame
        A pandas dataframe containing found results.
    """
=======
>>>>>>> c8547ecf
    message = 'Query returned zero results.'
    if not query:
        warn(message)
        return pd.DataFrame(columns=df.columns)
    condition = np.ones(len(df), dtype=bool)

    query = _normalize_query(query)
    for key, val in query.items():
        condition_i = np.zeros(len(df), dtype=bool)
        for val_i in val:
            if isinstance(df[key].dtype, (np.object, pd.core.arrays.string_.StringDtype)):
                if isinstance(val_i, Pattern):
                    condition_i = condition_i | (df[key].str.contains(val_i, regex=True))
                else:
                    condition_i = condition_i | (df[key] == val_i)
            else:
                condition_i = condition_i | (df[key] == val_i)
        condition = condition & condition_i
    query_results = df.loc[condition]

    if require_all_on:
        if isinstance(require_all_on, str):
            require_all_on = [require_all_on]
        _query = query.copy()

        # Make sure to remove columns that were already
        # specified in the query when specified in `require_all_on`. For example,
        # if query = dict(variable_id=["A", "B"], source_id=["FOO", "BAR"])
        # and require_all_on = ["source_id"], we need to make sure `source_id` key is
        # not present in _query for the logic below to work
        for key in require_all_on:
            _query.pop(key, None)

        keys = list(_query.keys())
        grouped = query_results.groupby(require_all_on)
        values = [tuple(v) for v in _query.values()]
        condition = set(itertools.product(*values))
        results = []
        for key, group in grouped:
            index = group.set_index(keys).index
            if not isinstance(index, pd.MultiIndex):
                index = set([(element,) for element in index.to_list()])
            else:
                index = set(index.to_list())
            if index == condition:
                results.append(group)

        if len(results) >= 1:
            return pd.concat(results).reset_index(drop=True)
        else:
            warn(message)
            return pd.DataFrame(columns=df.columns)
    else:
        if query_results.empty:
            warn(message)

        return query_results.reset_index(drop=True)


def _normalize_query(query):
    q = query.copy()
    for key, val in q.items():
        if isinstance(val, str) or not isinstance(val, Iterable):
            q[key] = [val]
    return q


def _flatten_list(data):
    for item in data:
        if isinstance(item, Iterable) and not isinstance(item, str):
            for x in _flatten_list(item):
                yield x
        else:
            yield item


def _make_entry(key, df, aggregation_info):
    args = dict(
        df=df,
        aggregation_dict=aggregation_info['aggregation_dict'],
        path_column=aggregation_info['path_column_name'],
        variable_column=aggregation_info['variable_column_name'],
        data_format=aggregation_info['data_format'],
        format_column=aggregation_info['format_column_name'],
    )
    entry = intake.catalog.local.LocalCatalogEntry(
        name=key, description='', driver='esm_group', args=args, metadata={}
    )
    return entry<|MERGE_RESOLUTION|>--- conflicted
+++ resolved
@@ -2,10 +2,7 @@
 import json
 import logging
 from collections.abc import Iterable
-<<<<<<< HEAD
 from typing import Pattern
-=======
->>>>>>> c8547ecf
 from warnings import warn
 
 import dask
@@ -649,29 +646,6 @@
 
 
 def _get_subset(df, require_all_on=None, **query):
-<<<<<<< HEAD
-    """
-    Utility search function.
-
-    Parameters
-    ----------
-    df : pandas.DataFrame
-        A pandas dataframe to perform a query on.
-    require_all_on : list, str, optional
-        A dataframe column or a list of dataframe columns across
-        which all entries must satisfy the query criteria.
-        If None, return entries that fulfill any of the criteria specified
-        in the query, by default None.
-    **query:
-        keyword arguments corresponding to user's query to execute against the dataframe.
-
-    Returns
-    -------
-    pandas.DataFrame
-        A pandas dataframe containing found results.
-    """
-=======
->>>>>>> c8547ecf
     message = 'Query returned zero results.'
     if not query:
         warn(message)
