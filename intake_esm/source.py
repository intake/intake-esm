import copy

import dask
import pandas as pd
from intake.source.base import DataSource, Schema

from .merge_util import _aggregate, _open_asset, _path_to_mapper, _to_nested_dict

_DATA_FORMAT_KEY = '_data_format_'


class ESMDataSource(DataSource):
    version = '1.0'
    container = 'xarray'
    name = 'esm_single_source'
    partition_access = True

    def __init__(
        self,
        key,
        row,
        path_column,
        data_format=None,
        format_column=None,
        cdf_kwargs=None,
        zarr_kwargs=None,
        storage_options=None,
        preprocess=None,
        **kwargs,
    ):
        super().__init__(**kwargs)
        self.key = key
        self.cdf_kwargs = cdf_kwargs or {'chunks': {}}
        self.zarr_kwargs = zarr_kwargs or {}
        self.storage_options = storage_options or {}
        self.preprocess = preprocess
        if not isinstance(row, pd.Series) or row.empty:
            raise ValueError('`row` must be a non-empty pandas.Series')
        self.row = row.copy()
        self.path_column = path_column
        self._ds = None
        if format_column is not None:
            self.data_format = self.row[format_column]
        elif data_format:
            self.data_format = data_format
        else:
            raise ValueError('Please specify either `data_format` or `format_column`')

    def __repr__(self):
        return f'<name: {self.key}, asset: 1'

    def _get_schema(self):

        if self._ds is None:
            self._open_dataset()

            metadata = {
                'dims': dict(self._ds.dims),
                'data_vars': {k: list(self._ds[k].coords) for k in self._ds.data_vars.keys()},
                'coords': tuple(self._ds.coords.keys()),
            }
            self._schema = Schema(
<<<<<<< HEAD
                datashape=None, dtype=None, shape=None, npartitions=None, extra_metadata=metadata
=======
                datashape=None,
                dtype=None,
                shape=None,
                npartitions=None,
                extra_metadata=metadata,
>>>>>>> 2b147ab7
            )
        return self._schema

    def _open_dataset(self):
        mapper = _path_to_mapper(self.row[self.path_column], self.storage_options)
        ds = _open_asset(
            mapper, self.data_format, self.zarr_kwargs, self.cdf_kwargs, self.preprocess
        )
        ds.attrs['intake_esm_dataset_key'] = self.key
        self._ds = ds
        return ds

    def to_dask(self):
        """Return xarray object (which will have chunks)"""
        self._load_metadata()
        return self._ds

    def close(self):
        """Delete open files from memory"""
        self._ds = None
        self._schema = None


class ESMGroupDataSource(DataSource):
    version = '1.0'
    container = 'xarray'
    name = 'esm_group'
    partition_access = True

    def __init__(
        self,
        key,
        df,
        aggregation_dict,
        path_column,
        variable_column,
        data_format=None,
        format_column=None,
        cdf_kwargs=None,
        zarr_kwargs=None,
        storage_options=None,
        preprocess=None,
        **kwargs,
    ):
        super().__init__(**kwargs)
        self.key = key
        self.cdf_kwargs = cdf_kwargs or {'chunks': {}}
        self.zarr_kwargs = zarr_kwargs or {}
        self.storage_options = storage_options or {}
        self.preprocess = preprocess
        self._ds = None
        if not isinstance(df, pd.DataFrame) or df.empty:
            raise ValueError('`df` must be a non-empty pandas.DataFrame')
        self.df = df.copy()
        self.aggregation_columns, self.aggregation_dict = _sanitize_aggregations(
            df, aggregation_dict
        )
        self.path_column = path_column
        self.variable_column = variable_column
        if format_column is not None:
            self.df[_DATA_FORMAT_KEY] = df[format_column]
        else:
            if data_format is None:
                raise ValueError('Please specify either `data_format` or `format_column`')
            self.df[_DATA_FORMAT_KEY] = [data_format] * len(df)

        self.data_format = data_format
        self.format_column = format_column

    def __repr__(self):
        """Make string representation of object."""
        contents = f'<name: {self.name}, assets: {len(self.df)}'
        return contents

    def _ipython_display_(self):
        """
        Display the entry as a rich object in an IPython session
        """
        from IPython.display import HTML, display

        columns = list(set([self.path_column, self.variable_column] + self.aggregation_columns))
        text = self.df[columns].to_html()
        contents = f"""
        <p>
            <ul>
                <li><strong>Name</strong>                 : {self.name}</li>
                <li><strong>Num of xarray.Dataset</strong>: 1</li>
                <li><strong>Num of assets</strong>        : {len(self.df)}</li>
                <li><strong>Aggregation columns</strong>  : {str(self.aggregation_columns)}</li>
            </ul>
        </p>
        {text}
        """
        display(HTML(contents))

    def _get_schema(self):

        if self._ds is None:
            self._open_dataset()

            metadata = {
                'dims': dict(self._ds.dims),
                'data_vars': {k: list(self._ds[k].coords) for k in self._ds.data_vars.keys()},
                'coords': tuple(self._ds.coords.keys()),
            }
            self._schema = Schema(
<<<<<<< HEAD
                datashape=None, dtype=None, shape=None, npartitions=None, extra_metadata=metadata
=======
                datashape=None,
                dtype=None,
                shape=None,
                npartitions=None,
                extra_metadata=metadata,
>>>>>>> 2b147ab7
            )
        return self._schema

    def _open_dataset(self):
        @dask.delayed
        def read_dataset(
            path,
            data_format,
            storage_options,
            cdf_kwargs,
            zarr_kwargs,
            preprocess=None,
            varname=None,
        ):
            # replace path column with mapper (dependent on filesystem type)
            mapper = _path_to_mapper(path, storage_options)
            ds = _open_asset(mapper, data_format, zarr_kwargs, cdf_kwargs, preprocess, varname)
            return (path, ds)

        datasets = [
            read_dataset(
                row[self.path_column],
                row[_DATA_FORMAT_KEY],
                self.storage_options,
                self.cdf_kwargs,
                self.zarr_kwargs,
                self.preprocess,
                row[self.variable_column],
            )
            for _, row in self.df.iterrows()
        ]
        datasets = dask.compute(*datasets)
        mapper_dict = dict(datasets)
        nd = create_nested_dict(self.df, self.path_column, self.aggregation_columns)
        n_agg = len(self.aggregation_columns)

        ds = _aggregate(
<<<<<<< HEAD
            self.aggregation_dict, self.aggregation_columns, n_agg, nd, mapper_dict, self.key
=======
            self.aggregation_dict,
            self.aggregation_columns,
            n_agg,
            nd,
            mapper_dict,
            self.key,
>>>>>>> 2b147ab7
        )
        ds.attrs['intake_esm_dataset_key'] = self.key
        self._ds = ds
        return ds

    def to_dask(self):
        """Return xarray object (which will have chunks)"""
        self._load_metadata()
        return self._ds

    def close(self):
        """Delete open files from memory"""
        self._ds = None
        self._schema = None


def create_nested_dict(df, path_column, aggregation_columns):
    mi = df.set_index(aggregation_columns)
    nd = _to_nested_dict(mi[path_column])
    return nd


def _sanitize_aggregations(df, aggregation_dict):
    _aggregation_dict = copy.deepcopy(aggregation_dict)
    agg_columns = list(_aggregation_dict.keys())
    drop_cols = []
    for col in agg_columns:
        if df[col].isnull().all():
            drop_cols.append(col)
            del _aggregation_dict[col]
        elif df[col].isnull().any():
            raise ValueError(
                f'The data in the {col} column should either be all NaN or there should be no NaNs'
            )

    aggregation_columns = list(filter(lambda x: x not in drop_cols, agg_columns))

    return aggregation_columns, _aggregation_dict<|MERGE_RESOLUTION|>--- conflicted
+++ resolved
@@ -60,15 +60,11 @@
                 'coords': tuple(self._ds.coords.keys()),
             }
             self._schema = Schema(
-<<<<<<< HEAD
-                datashape=None, dtype=None, shape=None, npartitions=None, extra_metadata=metadata
-=======
                 datashape=None,
                 dtype=None,
                 shape=None,
                 npartitions=None,
                 extra_metadata=metadata,
->>>>>>> 2b147ab7
             )
         return self._schema
 
@@ -175,15 +171,11 @@
                 'coords': tuple(self._ds.coords.keys()),
             }
             self._schema = Schema(
-<<<<<<< HEAD
-                datashape=None, dtype=None, shape=None, npartitions=None, extra_metadata=metadata
-=======
                 datashape=None,
                 dtype=None,
                 shape=None,
                 npartitions=None,
                 extra_metadata=metadata,
->>>>>>> 2b147ab7
             )
         return self._schema
 
@@ -221,16 +213,12 @@
         n_agg = len(self.aggregation_columns)
 
         ds = _aggregate(
-<<<<<<< HEAD
-            self.aggregation_dict, self.aggregation_columns, n_agg, nd, mapper_dict, self.key
-=======
             self.aggregation_dict,
             self.aggregation_columns,
             n_agg,
             nd,
             mapper_dict,
             self.key,
->>>>>>> 2b147ab7
         )
         ds.attrs['intake_esm_dataset_key'] = self.key
         self._ds = ds
